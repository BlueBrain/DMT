"""Plotting for comparisons."""
from abc import abstractmethod
import pandas as pd
from dmt.vtk.plotting import Plot
from dmt.vtk.utils.collections import Record
from dmt.vtk.utils.exceptions import ValueNotSetError
from dmt.vtk.measurement.parameter import Parameter

class ComparisonPlot(Plot):
    """Abstract base class for Specialized Plot for a comparison."""
    def __init__(self,
            measurement,
            *args, **kwargs):
        """Will compare data 'data'.

        Parameters
        ------------------------------------------------------------------------
        data :: Either[ DataFrame[mean :: Double, std  :: Double],
        ~               DataFrame[mean :: Double] ]
        """
        self._comparison_level=\
            kwargs.get(
                "level", None)
        self._comparison_data=\
            kwargs.get(
                "comparison_data", None)
        self._given_vars=\
            kwargs.get(
                "given",
                measurement.data.index.name)
        self._compared_values=\
            kwargs.get(
                "compared_values", None)
        super().__init__(
            measurement,
            *args, **kwargs)

    def against(self,
            datasets,
            comparing="dataset"):
        """Compare data against..."""
        if not isinstance(datasets.index, pd.MultiIndex):
            assert isinstance(datasets.index, pd.Index)
            datasets.index=\
                pd.MultiIndex.from_tuples(
                    tuples=[("reference", i) for i in datasets.index],
                    names=["dataset", datasets.index.name])
        self._comparison_data=\
            datasets
<<<<<<< HEAD
        if given: 
            self._given_vars = given
        return self

    def comparing(self,
            level):
        """..."""
        if self._comparison_data is None:
            raise Exception(
                """{}'s comparison_data (reference data to compare against)
                not set.""".format(self.__class__))
        self._comparison_level = level
=======
        self._comparison_level=\
            comparing
>>>>>>> 964365b6
        return self

    def with_xvar(self,
            variable):
        """..."""
        if self._comparison_level is None:
            raise Exception(
                "{}'s comparison_level not specified."\
                .format(
                    self.__class__))
        variable_label=\
            getattr(variable, "label", variable)
        if variable_label not in self._data.index.names:
            raise\
                Exception(
                    """Label of the 'given' var '{}' is
                    not in {}'s data's index.  Please choose from {}."""\
                    .format(
                        variable_label, self,
                        self._data.index.names))
        if variable_label not in self._comparison_data.index.names:
            raise\
                Exception(
                    """Label of the 'given' var '{}' is not in {}'s
                    comparison_data's index. Please choose from {}."""\
                    .format(
                        variable_label, self,
                        self._comparison_data.index.names))

        self._xvar = variable_label
        return self

    def level_values(self,
            level=None):
        """..."""
        if not level:
            return None
        idx = self._comparison_data.index
        return idx.levels[idx.names.index(level)]

    @property
    def comparison_data(self):
        """..."""
        if self._comparison_data is None:
            raise ValueError(
                "{} has no comparison data!".format(self))
        return self._comparison_data

    @property
    def comparison_level(self):
        """..."""
        if self._comparison_level is None:
            self._logger.alert(
                self._logger.get_source_info(),
                "{}'s _comparison_level not set".format(self))
            return "dataset"
        return self._comparison_level
    
    @property
    def compared_values(self):
        """..."""
        if self._compared_values:
            return self._compared_values
        return [
            Record(name=name, label=name)
            for name in self.level_values(
                    self.comparison_level)]

    @property
    def xvar_values(self):
        """Values of the 'given' vars that will be plotted."""
        if isinstance(self._xvar, Parameter):
            g = self._xvar.label
            return\
                self._data.index if not g else\
                [self._xvar.repr(v) for v in self.level_values(g)]
        return[
            str(v) for v in self.level_values(self._xvar)]
               

from dmt.vtk.plotting.comparison.barplot\
    import BarPlotComparison
from dmt.vtk.plotting.comparison.crossplot\
    import CrossPlotComparison<|MERGE_RESOLUTION|>--- conflicted
+++ resolved
@@ -47,23 +47,8 @@
                     names=["dataset", datasets.index.name])
         self._comparison_data=\
             datasets
-<<<<<<< HEAD
-        if given: 
-            self._given_vars = given
-        return self
-
-    def comparing(self,
-            level):
-        """..."""
-        if self._comparison_data is None:
-            raise Exception(
-                """{}'s comparison_data (reference data to compare against)
-                not set.""".format(self.__class__))
-        self._comparison_level = level
-=======
         self._comparison_level=\
             comparing
->>>>>>> 964365b6
         return self
 
     def with_xvar(self,
