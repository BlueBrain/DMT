--- conflicted
+++ resolved
@@ -146,15 +146,6 @@
     def matrix(self,
             with_customization={}):
         """To make a heat-map we need a matrix."""
-<<<<<<< HEAD
-        if self._matrix is None:
-            self._matrix=\
-                np.array([
-                    [self._get_value(x, y, column="mean")
-                     for x in self.index_values]
-                    for y in self.index_values])
-        return self._matrix
-=======
         try:
             return\
                 np.array([
@@ -176,7 +167,6 @@
             raise ValueError(
                 error_message)
         return None
->>>>>>> f3de0e34
 
     def get_color_limits(self,
             with_customization={
