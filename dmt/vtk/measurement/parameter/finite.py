"""Base class for Parameter that may assume only one of a few values."""

import copy
import collections
import numpy as np
import pandas as pd
from dmt.vtk.utils.collections import Record
from dmt.vtk.utils.descriptor import ClassAttribute, Field, WithFCA
from dmt.vtk.utils.pandas import flatten, level_values
from dmt.vtk.measurement.parameter import Parameter
from dmt.vtk.measurement.parameter.random import ConditionedRandomVariate
from dmt.vtk.measurement.condition import ConditionGenerator
from dmt.vtk.utils.logging import Logger, with_logging
from dmt.vtk.utils import typecheck

@with_logging(Logger.level.STUDY)
class FiniteValuedParameter(Parameter, WithFCA):
    """If the number of all possible values of a parameter is finite,
    we can require certain finite data representations of its attributes,
    and adapt Parameter abstractmethods."""
    values_assumed = Field(
        __name__ = "values_assumed",
        __type__ = set,
<<<<<<< HEAD
        __is_valid__=lambda self,_: Field.typecheck.collection(self.value_type)
=======
        __is_valid__= Field.typecheck.collection("value_type"),
>>>>>>> fc1e9714
        __doc__="Values assumed by this FiniteValuedParameter."
    )
    value_order = Field(
        __name__ = "value_order",
        __type__ = dict,
<<<<<<< HEAD
        __is_valid__=lambda self,_:Field.typecheck.mapping(self.value_type, int),
=======
        __is_valid__=Field.typecheck.mapping("value_type", int),
>>>>>>> fc1e9714
        __doc__="""A dict mapping values to their order.""" 
    )
    value_repr = Field(
        __name__ = "value_repr",
        __type__ = dict,
<<<<<<< HEAD
        __is_valid__=lambda self,_: Field.typecheck.mapping(self.value_type, str)
=======
        __is_valid__=Field.typecheck.mapping("value_type", str),
>>>>>>> fc1e9714
        __doc__="""A dict mapping values to their string representation. You
        may not pass this value to this base class' initializer. There will be
        a default implementation."""
    )
    def __init__(self, values=set(), *args, **kwargs):
        """..."""
<<<<<<< HEAD
        super(FiniteValuedParameter, self).__init__(*args, **kwargs)

        if values:
            if not isinstance(values, set):
                self.logger.alert(
                    """{} passed as argument 'values' which should be a set.
                    Will make it a set and proceed""".format(values)
                )
                values = set(values)
            all_possible_values = set(self.value_order.keys())
            for v in values.difference(all_possible_values):
                self.logger.warn(
                    """Request value {} is not a possible value of {}.
                    It will be skiped.""".format(v, self.__class__.__name__)
                )
            self._values_assumed = values.intersection(all_possible_values)
            
=======
        #all_possible_values = set(self.value_order.keys())
        super().__init__(values_assumed=values, *args, **kwargs)

>>>>>>> fc1e9714
    @property
    def values(self):
        """..."""
        if not self.values_assumed:
            self.values_assumed = set(self.value_order.keys())
        return self.values_assumed.intersection(self.value_order.keys())

    def is_valid(self, value):
        """..."""
        return value in self.value_order

    def order(self, value):
        """Order to sort.
        You can call this method with both value_type value and string value
        returned by the repr method."""
        if not self.is_valid(value):
            raise ValueError("Received value {} of type {}. Expecting type"\
                             .format(value, type(value), self.value_type))
        return self.value_order[value]

    def repr(self, value):
        """..."""
        assert(self.is_valid(value))
        return self.value_repr.get(value, "{}".format(value))

    @property
    def ordered_values(self):
        """Ordered values 'vs'.

        Parameters
        ------------------------------------------------------------------------
        values :: list
        """
        if vs is None:
            return self.ordered(list(self.values))
        df = pd.DataFrame(values=values, order=[self.order(v) for v in values])\
               .sort(by="order")
        return list(df["values"])

    def random_value(self, n=None):
        """Get n random values.
        Values will be replaced after each choice.

        Return
        ------------------------------------------------------------------------
        value_type #if n is None
        [value_type] #if n is not None
        """
        return np.random.choice(self.values, n)

    def sorted(self, dataframe, ascending=True):
        """dataframe sorted by index that is this Parameter"""
        from dmt.vtk.utils.pandas import sorted
        return sorted(dataframe, order=lambda v: self.value_order[v],
                      level=self.label, ascending=ascending)
        
    def repr_index(self, dataframe, ascending=True):
        """Rename the index of a dataframe."""
        if isinstance(dataframe.index, pd.MultiIndex):
            #not tested yet
            assert(isinstance(dataframe.index, pd.MultiIndex))
            assert(self.label not in dataframe.index.names)
            
            keys = self.ordered_values
            return flatten([dataframe.xs(k, level=self.label) for k in keys],
                           keys=[self.repr(k) for k in keys], names=[self.label])

        assert dataframe.index.name == self.label
        new_index = pd.Index([self.repr(i) for i in dataframe.index],
                             name=dataframe.index.name)
        return dataframe.set_index(new_index)

    def _filled_multi_index(self, dataframe,
                            sorted=True, ascending=True,
                            with_index_renamed=True):
        """fill in a multi indexed dataframe."""
        index = dataframe.index
        assert(isinstance(index, pd.MultiIndex))
        assert(self.label in dataframe.index.names)

        df_values = level_values(dataframe, level=self.label)
        missing_values = list(self.values - set(df_values))
        if len(missing_values) == 0:
            return (self.with_index_renamed(dataframe) if with_index_renamed
                    else dataframe)

        cols = dataframe.columns
        dfs = [dataframe.xs(v, level=self.label) for v in missing_values]
        mdf = 0.0 * (dfs[0].copy())

        missing_dfs = len(missing) * [mdf.copy()]
        full_df = pd.concat(dfs + missing_dfs,
                            keys=df_values + missing_values,
                            names=[self.label])
        return (self.with_index_renamed(full_df, ascending=ascending)
                if with_index_renamed else full_df)

    def filled(self, dataframe,
               sorted=True, ascending=True,
               with_index_renamed=True):
        """Filled and sorted Dataframe by index,
        which is of the type of this Parameter."""
        self.logger.debug("measurement has an index of type {}"\
                          .format(type(dataframe.index)))
        if isinstance(dataframe.index, pd.MultiIndex):
            return self._filled_multi_index(dataframe,
                                            sorted=True,ascending=ascending,
                                            with_index_renamed=with_index_renamed)
        if dataframe.index.name != self.label:
            raise ValueError("index name {} != self.label {}"\
                             .format(dataframe.index.name, self.label))
                                                  
        IndexType = type(dataframe.index)
        missing = list(self.values - set(dataframe.index))
        self.logger.debug("missing values in the index {}".format(missing))
        missing_df = pd.DataFrame(len(missing) * [[0., 0.]],
                                  index=IndexType(missing,
                                                  name=dataframe.index.name),
                                  columns=dataframe.columns)
        self.logger.debug("missing data frame {}".format(missing_df))
        self.logger.debug("dataframe measured {}".format(dataframe))
        full_df = pd.concat([dataframe, missing_df])
        return self.sorted(full_df, ascending=ascending) if sorted else full_df

    def make_aggregator(self, rand_var_gen_func):
        """This 'FiniteValuedParameter' as an aggregator of 'grouped_variable.
        The grouped variable must be of the following form:

        Parameters
        ------------------------------------------------------------------------
        ran_var_gen_func :: FunctionType # a generator function that generates
        ~                                # random values under a given condition.
        """
        @classmethod
        def conditioned_values(cls, condition, *args, **kwargs):
            """..."""
            return rand_var_gen_func(condition, *args, **kwargs)

        T = type("{}ConditionedRandomVariate".format(self.__class__.__name),
                 (ConditionedRandomVariate,),
                 {"conditioned_values": conditioned_values})

        return T(conditions=(self,))<|MERGE_RESOLUTION|>--- conflicted
+++ resolved
@@ -21,60 +21,27 @@
     values_assumed = Field(
         __name__ = "values_assumed",
         __type__ = set,
-<<<<<<< HEAD
-        __is_valid__=lambda self,_: Field.typecheck.collection(self.value_type)
-=======
         __is_valid__= Field.typecheck.collection("value_type"),
->>>>>>> fc1e9714
         __doc__="Values assumed by this FiniteValuedParameter."
     )
     value_order = Field(
         __name__ = "value_order",
         __type__ = dict,
-<<<<<<< HEAD
-        __is_valid__=lambda self,_:Field.typecheck.mapping(self.value_type, int),
-=======
         __is_valid__=Field.typecheck.mapping("value_type", int),
->>>>>>> fc1e9714
         __doc__="""A dict mapping values to their order.""" 
     )
     value_repr = Field(
         __name__ = "value_repr",
         __type__ = dict,
-<<<<<<< HEAD
-        __is_valid__=lambda self,_: Field.typecheck.mapping(self.value_type, str)
-=======
         __is_valid__=Field.typecheck.mapping("value_type", str),
->>>>>>> fc1e9714
         __doc__="""A dict mapping values to their string representation. You
         may not pass this value to this base class' initializer. There will be
         a default implementation."""
     )
     def __init__(self, values=set(), *args, **kwargs):
         """..."""
-<<<<<<< HEAD
-        super(FiniteValuedParameter, self).__init__(*args, **kwargs)
-
-        if values:
-            if not isinstance(values, set):
-                self.logger.alert(
-                    """{} passed as argument 'values' which should be a set.
-                    Will make it a set and proceed""".format(values)
-                )
-                values = set(values)
-            all_possible_values = set(self.value_order.keys())
-            for v in values.difference(all_possible_values):
-                self.logger.warn(
-                    """Request value {} is not a possible value of {}.
-                    It will be skiped.""".format(v, self.__class__.__name__)
-                )
-            self._values_assumed = values.intersection(all_possible_values)
-            
-=======
-        #all_possible_values = set(self.value_order.keys())
         super().__init__(values_assumed=values, *args, **kwargs)
 
->>>>>>> fc1e9714
     @property
     def values(self):
         """..."""
