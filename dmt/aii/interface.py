"""According to ZOPE:
An interface specifies the external behavior of objects that 'provide' them,
through

1. Informal documentation in a doc string
2. Attribute definitions
3. Invariants, conditions that must hold for objects that provide the interface

An object's interface specifies the object's
1. characteristics
2. behavior
3. capabilities
The interface describes what an object can do, to learn how, you must look at
the implementation.
"""

<<<<<<< HEAD
=======
from types import FunctionType

>>>>>>> bcc5acff
class InterfaceMeta(type):
    """A metaclass to be create an Interface.
    At some point we should come around to stripping any implementation
    of required adapter methods. This will enforce a strict interface which
    does not allow any method implementations within its body."""

    def __init__(cls, name, bases, attrs):
        """..."""
<<<<<<< HEAD
        cls.__requiredmethods__ = [k for k in attrs.keys()
=======
        cls.__interfacemethods__ = [k for k in attrs.keys()
>>>>>>> bcc5acff
                                   if k not in ['__module__',
                                                '__doc__',
                                                '__qualname__']]
        msg = '\n' + 80 * '-' + "\n"
        msg += "{} for {} requires you to implement\n"\
               .format(name, cls.__name__)
        n = 1
        for m, mm in attrs.items():
            if not m in ['__module__', '__qualname__', '__doc__']:
                msg += "\t({}) {}: ".format(str(n), m)
                if mm.__doc__ is not None:
                    msg += mm.__doc__
                    msg += "\n" 
                    n += 1
                    msg += 80 * '-' + "\n"
        cls.__implementation_guide__ = msg
                
        super(InterfaceMeta, cls).__init__(name, bases, attrs)


class Interface(metaclass=InterfaceMeta):
    """Abstract base class to define an Interface."""
    def __init__(self, *args, **kwargs):
        """An interface cannot be initialized"""
        raise Exception("""{} is an Interface. You may not initialize an interface.
        You must implement it!""")

    __implementation_registry__ = {}

    @classmethod
    def __unimplemented(cls, impl):
        """List of methods that were not implemented by implementation 'impl'.
        We may want to check that 'impl' actually implements,
        i.e. the method is not 'abstractmethod' or is still a 'requiredmethod'.
        However we cannot check for everything!"""
<<<<<<< HEAD
        return [m for m in cls.__requiredmethods__ if not hasattr(impl, m)]
=======
        return [m for m in cls.__interfacemethods__ if not hasattr(impl, m)]
>>>>>>> bcc5acff

    @classmethod
    def register_implementation(cls, impl):
        """Register an implementation."""
        impl_cls = impl if isinstance(impl, type) else type(impl)

        unimpl = cls.__unimplemented(impl_cls)
        if len(unimpl) > 0:
            print("""To use {} as an implementation interface {},
            please provide: """.format(impl_cls, cls))
            n = 1
            for m in unimpl:
                print("{}: {}\n".format(n,m))
                n += 1
            print("And take a look at {}'s  implementation guide".format(cls))
            print(cls.__implementation_guide__)
            raise Exception("Unimplemented methods required by {}".format(cls))

        cls.__implementation_registry__[impl_cls] = impl_cls

    @classmethod
    def is_implemented_by(cls, impl):
        """Is this Interface implemented by Implementation 'impl'?"""
        return len(cls.__unimplemented(impl)) == 0


    @classmethod
    def extended_with(cls, other):
        """Extend this interface with methods from another interface."""
        if not issubclass(other, Interface):
            raise Exception(
                "Can only extend with another. {} is not an Interface!"\
                .format(other)
            )
<<<<<<< HEAD
        attrs = {m: getattr(cls, m) for m in cls.__requiredmethods__}
        attrs.update({m: getattr(other, m) for m in other.__requiredmethods__})
=======
        attrs = {m: getattr(cls, m) for m in cls.__interfacemethods__}
        attrs.update({m: getattr(other, m) for m in other.__interfacemethods__})
>>>>>>> bcc5acff
        return type(cls.__name__, (Interface, ), attrs)

def is_interface(cls):
    """Is class 'cls' an interface.
    We establish the protocol that any class derived from Interface is
    an interface."""
    return issubclass(cls, Interface)
<<<<<<< HEAD
=======

def interfaceattribute(attr):
    """A decorator, to be used to add a class's attribute to
    it's AdapterInterface."""
    attr.__isinterfaceattribute__ = True
    return attr

def interfacemethod(method):
    """Decorator, to be used to decorate a method of a class that must
    be included in that class's AdapterInterface."""
    method.__isinterfacemethod__ = True
    return method

def is_interface_required(attr):
    """Specify the protocol that an attribute is required by an interface."""
    return getattr(attr, '__isinterfaceattribute__',
                   getattr(attr, '__isinterfacemethod__', False))

def is_interface_required_method(m):
    """Specify the protocol that an attribute is a method
    required by an interface. """
    return isinstance(m, FunctionType) and is_interface_required(m)

def specifies_interface(client_cls):
    """Checks if a class has specified an Interface within it's body."""
    return any([is_interface_required(getattr(client_cls, attr))
                for attr in dir(client_cls)])

def get_interface(client_cls, name=None):
    """Create an interface for a client class.

    Parameters
    ----------------------------------------------------------------------------
    client_cls :: type #the class that may have specified an Interface
    """
    if not specifies_interface(client_cls):
        return None

    required = {m: getattr(client_cls, m) for m in dir(client_cls)
                if is_interface_required(getattr(client_cls, m))}
    name = name if name is not None \
           else "{}Interface".format(client_cls.__name__)
    return type(name, (Interface,), required)
>>>>>>> bcc5acff
<|MERGE_RESOLUTION|>--- conflicted
+++ resolved
@@ -14,11 +14,9 @@
 the implementation.
 """
 
-<<<<<<< HEAD
-=======
 from types import FunctionType
+from dmt.vtk.author import Author
 
->>>>>>> bcc5acff
 class InterfaceMeta(type):
     """A metaclass to be create an Interface.
     At some point we should come around to stripping any implementation
@@ -27,14 +25,11 @@
 
     def __init__(cls, name, bases, attrs):
         """..."""
-<<<<<<< HEAD
         cls.__requiredmethods__ = [k for k in attrs.keys()
-=======
-        cls.__interfacemethods__ = [k for k in attrs.keys()
->>>>>>> bcc5acff
                                    if k not in ['__module__',
                                                 '__doc__',
                                                 '__qualname__']]
+        cls.__interfacemethods__ = cls.__requiredmethods__
         msg = '\n' + 80 * '-' + "\n"
         msg += "{} for {} requires you to implement\n"\
                .format(name, cls.__name__)
@@ -67,11 +62,7 @@
         We may want to check that 'impl' actually implements,
         i.e. the method is not 'abstractmethod' or is still a 'requiredmethod'.
         However we cannot check for everything!"""
-<<<<<<< HEAD
-        return [m for m in cls.__requiredmethods__ if not hasattr(impl, m)]
-=======
         return [m for m in cls.__interfacemethods__ if not hasattr(impl, m)]
->>>>>>> bcc5acff
 
     @classmethod
     def register_implementation(cls, impl):
@@ -97,7 +88,6 @@
         """Is this Interface implemented by Implementation 'impl'?"""
         return len(cls.__unimplemented(impl)) == 0
 
-
     @classmethod
     def extended_with(cls, other):
         """Extend this interface with methods from another interface."""
@@ -106,22 +96,16 @@
                 "Can only extend with another. {} is not an Interface!"\
                 .format(other)
             )
-<<<<<<< HEAD
-        attrs = {m: getattr(cls, m) for m in cls.__requiredmethods__}
-        attrs.update({m: getattr(other, m) for m in other.__requiredmethods__})
-=======
         attrs = {m: getattr(cls, m) for m in cls.__interfacemethods__}
         attrs.update({m: getattr(other, m) for m in other.__interfacemethods__})
->>>>>>> bcc5acff
         return type(cls.__name__, (Interface, ), attrs)
+
 
 def is_interface(cls):
     """Is class 'cls' an interface.
     We establish the protocol that any class derived from Interface is
     an interface."""
     return issubclass(cls, Interface)
-<<<<<<< HEAD
-=======
 
 def interfaceattribute(attr):
     """A decorator, to be used to add a class's attribute to
@@ -135,7 +119,7 @@
     method.__isinterfacemethod__ = True
     return method
 
-def is_interface_required(attr):
+def is_interface_required_attribute(attr):
     """Specify the protocol that an attribute is required by an interface."""
     return getattr(attr, '__isinterfaceattribute__',
                    getattr(attr, '__isinterfacemethod__', False))
@@ -143,11 +127,11 @@
 def is_interface_required_method(m):
     """Specify the protocol that an attribute is a method
     required by an interface. """
-    return isinstance(m, FunctionType) and is_interface_required(m)
+    return isinstance(m, FunctionType) and is_interface_required_attribute(m)
 
 def specifies_interface(client_cls):
     """Checks if a class has specified an Interface within it's body."""
-    return any([is_interface_required(getattr(client_cls, attr))
+    return any([is_interface_required_attribute(getattr(client_cls, attr))
                 for attr in dir(client_cls)])
 
 def get_interface(client_cls, name=None):
@@ -161,8 +145,54 @@
         return None
 
     required = {m: getattr(client_cls, m) for m in dir(client_cls)
-                if is_interface_required(getattr(client_cls, m))}
+                if is_interface_required_attribute(getattr(client_cls, m))}
     name = name if name is not None \
            else "{}Interface".format(client_cls.__name__)
     return type(name, (Interface,), required)
->>>>>>> bcc5acff
+
+def implementation(an_interface):
+    """A class decorator to declare that a class implements an interface.
+    ----------------------------------------------------------------------------
+
+    Parameters
+    ----------------------------------------------------------------------------
+    an_interface :: Interface #or a subclass!
+
+    Protocol
+    ----------------------------------------------------------------------------
+    A class 'cls' is an interface implementation
+    'if cls.__isinterfaceimplementation__  == True'
+    """
+    if not is_interface(an_interface):
+        raise Exception("{} is not an interface".format(an_interface))
+
+    def effective(impl_cls):
+        if not isinstance(impl_cls, type):
+            raise Exception(
+                "'implementation' is a class decorator. {} is not a class!"\
+            .format(impl_cls)
+            )
+        """Effective class"""
+        if not hasattr(impl_cls, 'author'):
+            print("WARNING!!! {} implmentation {} should attribute its author"\
+                  .format(an_interface.__name__, impl_cls.__name__))
+            impl_cls.author = Author.anonymous
+
+        an_interface.register_implementation(impl_cls)
+        impl_cls.__isinterfaceimplementation__ = True
+        impl_cls.__implemented_interface__ = an_interface
+        return impl_cls
+
+    return effective
+
+implements = implementation #just an alias
+
+def get_implementations(an_interface):
+    """all the implementations."""
+    if not is_interface(an_interface):
+        raise Exception("{} is not an interface.".format(an_interface))
+    return an_interface.__implementation_registry__
+
+def get_adapted_entity(impl):
+    """Get the entity adapted by implementation 'impl'.
+    We assume that one implementation will adapt one model type."""