"Compare two models."
from abc import abstractmethod
import os
import numpy as np
import pandas as pd
from dmt.analysis import Analysis, OfSinglePhenomenon
from dmt.data import ReferenceData
from dmt.vtk.plotting.comparison import ComparisonPlot
from dmt.vtk.utils.collections import Record
from dmt.vtk.judgment.verdict import Verdict
from dmt.vtk.author import Author
from dmt.vtk.utils.descriptor import Field, WithFCA, document_fields
from dmt.vtk.phenomenon import Phenomenon

@document_fields
class Comparison:
    """Compare an alternative against a reference."""

    p_value_threshold=\
        Field(
            __name__="p_value_threshold",
            __type__=float,
            __is_valid__=lambda instance, value: value > 0,
            __default__=0.05,
            __doc__="""p-value threshold to determine if a validation passed
            or not.""")
    reference_data=\
        Field.Optional(
            __name__="reference_data",
            __type__=ReferenceData,
            __doc__="""If not provided, assume comparison does not use
            reference data""")
    plotter_type=\
        Field.Optional(
            __name__="plotter_type",
            __typecheck__=Field.typecheck.subtype(ComparisonPlot),
            __doc__="""A subclass of {} to be plot comparison
            results.""".format(ComparisonPlot))
    plot_customization=\
        Field.Optional(
            __name__="plot_customization",
            __type__=dict,
            __doc__="A dict containing customization of the plot.")


    def __init__(self,
            *args, **kwargs):
        """..."""
        super().__init__(
            *args, **kwargs)

    @property
    def _reference_data(self):
        """..."""
        try:
            return self.reference_data.data
        except AttributeError as e:
            self.logger.alert(
                self.logger.get_source_info(),
                "Could not get data from reference data.",
                "Caught AttributeError: \n\t{}".format(e))
        return None

    def get_reference_data(self):
        """..."""
        return self._reference_data

    def data_description(self):
        """Describe the experimental data used for validation."""
        return self.reference_data.description

<<<<<<< HEAD
    @abstractmethod
    @property
=======
    @property
    @abstractmethod
>>>>>>> 671ad793
    def reference_data_for_statistical_comparison(self):
        """..."""
        raise NotImplementedError(
            "Prepare the reference data for statistical comparison.")

<<<<<<< HEAD
    @abstractmethod
    @property
=======
    @property
    @abstractmethod
>>>>>>> 671ad793
    def reference_data_for_plotting(self):
        """Prepare the dataset to be plotted."""
        raise NotImplementedError(
            "Prepare the reference data to plot.")

    def get_verdict(self, p_value):
        """Use p-value threshold to judge if the validation was a success.
        The user may override this method in their concrete implementation.

        Parameters
        ------------------------------------------------------------------------
        p :: Float #p-value of an experimental measurement.
        """
        if np.isnan(p_value):
            return Verdict.NA
        if p_value > self.p_value_threshold:
            return Verdict.PASS
        if p_value<= self.p_value_threshold:
            return Verdict.FAIL
        return Verdict.INCONCLUSIVE

    def pvalue_table(self,
            model_measurement):
        """p-value table of a model_measurement that may be a scalar, that is a 
        data-frame with a single row, or a vector, represented as a data-frame
        with more than one row.

        Default implementation, Override for your model_measurement

        Parameters
        ------------------------------------------------------------------------
        model_mesaurement :: Record(...)
        """
        from scipy.special import erf
        from numpy import abs, sqrt

        model_data=(
            model_measurement.data[model_measurement.label]
            if model_measurement.label in model_measurement.data 
            else model_measurement.data)
        reference_measurement=\
            self.reference_data_for_statistical_comparison
        if reference_measurement is not None:
            delta_mean=\
                abs(
                    model_data["mean"] - reference_measurement.data["mean"])
            stdev=\
                sqrt(
                    model_data["std"]**2 + reference_measurement.data["std"]**2)
            z_score=\
                delta_mean / stdev
            return pd.DataFrame(dict(
                delta_mean = delta_mean,
                std = stdev,
                z_score = z_score,
                pvalue = 1. - erf(z_score)))
        else:
            self.logger.alert(
                self.logger.get_source_info(),
                "no primary dataset set")
        return pd.DataFrame()

    def pvalue(self,
            model_measurement):
        """Scalar valued  p-value.
        If measurement is vector-valued, then a pooled value will be returned.
        Default implementation, Override for your model_measurement
        """
        from dmt.vtk.statistics import FischersPooler
        N = model_measurement.data.shape[0]
        pvt = self.pvalue_table(model_measurement)

        if pvt.shape[0] > 0:
            if N == 1:
                return float(pvt.pvalue)
            else:
                return FischersPooler.eval(pvt.pvalue)
        return np.nan



@document_fields
<<<<<<< HEAD
class ModelComparison(
        Comparison):
    """Compare an alternative model against a reference model.
    """
    reference_model=\
        Field(
            __name__="reference_model",
            __doc__="""Reference model against which alternative models can be
            compared.""")

    def __init__(self,
            *args, **kwargs):
        """..."""
        super().__init__(
            *args,
            reference_data=self.get_reference_measurement(*args, **kwargs),
            **kwargs)

    @property
    def reference_data_for_statistical_comparison(self):
        """..."""
        return self.reference_data


@document_fields
=======
>>>>>>> 671ad793
class SinglePhenomenonModelComparison(
        OfSinglePhenomenon,
        ModelComparison):
    """Compare a single phenomenon's measurement of an alternative model
    against that of a reference model."""

    def __init__(self,
            phenomenon,
            *args, **kwargs):
        """..."""
        super().__init__(
            phenomenon,
            analysis_type="model-comparison",
            *args, **kwargs)

    def plot(self,
            *args, **kwargs):
        """Just copying,
        may not be needed."""
        raise NotImplementedError<|MERGE_RESOLUTION|>--- conflicted
+++ resolved
@@ -69,25 +69,15 @@
         """Describe the experimental data used for validation."""
         return self.reference_data.description
 
-<<<<<<< HEAD
+    @property
     @abstractmethod
-    @property
-=======
-    @property
-    @abstractmethod
->>>>>>> 671ad793
     def reference_data_for_statistical_comparison(self):
         """..."""
         raise NotImplementedError(
             "Prepare the reference data for statistical comparison.")
 
-<<<<<<< HEAD
+    @property
     @abstractmethod
-    @property
-=======
-    @property
-    @abstractmethod
->>>>>>> 671ad793
     def reference_data_for_plotting(self):
         """Prepare the dataset to be plotted."""
         raise NotImplementedError(
@@ -170,7 +160,6 @@
 
 
 @document_fields
-<<<<<<< HEAD
 class ModelComparison(
         Comparison):
     """Compare an alternative model against a reference model.
@@ -195,9 +184,6 @@
         return self.reference_data
 
 
-@document_fields
-=======
->>>>>>> 671ad793
 class SinglePhenomenonModelComparison(
         OfSinglePhenomenon,
         ModelComparison):
