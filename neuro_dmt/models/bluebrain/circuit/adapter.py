"""Adapters for O1 (v5 and v6a) circuits from the Blue Brain Project.
These adapters leverage the bluepy API.

Guidelines
--------------------------------------------------------------------------------
As a first proof-of-principle we will implement assuming an O1.v6a circuit.
However, we may want to add another level of indirection to abstract away this
detail.
The Circuit type has changed drastically over past years, however if we 
use 'bluepy.v2.circuit.Circuit' as a type for all of them, we will rely on 
manual book-keeping to organize all the different adapters.
"""
from dmt.model import\
    interface, adapter
import numpy as np
import pandas as pd
from bluepy.v2.circuit\
    import Circuit
from bluepy.v2.enums\
    import Cell
#from bluepy.geometry.roi import ROI as RegionOfInterest
from dmt.vtk.utils.collections\
    import Record
from dmt.vtk.phenomenon\
    import Phenomenon
from dmt.vtk.author import\
    Author
from dmt.vtk.measurement import\
    StatisticalMeasurement
from dmt.vtk.utils.descriptor import\
    Field, WithFCA
from dmt.vtk.measurement.parameter.random import\
    get_conditioned_random_variate
from dmt.vtk.utils.logging import Logger, with_logging
from neuro_dmt.utils.cell_type import CellType
<<<<<<< HEAD
from neuro_dmt.analysis.validation.circuit.composition.by_layer.\
    cell_density import CellDensityValidation
from neuro_dmt.analysis.validation.circuit.composition.by_layer.\
    cell_ratio import CellRatioValidation
from neuro_dmt.analysis.validation.circuit.composition.by_layer.\
    inhibitory_synapse_density import InhibitorySynapseDensityValidation
from neuro_dmt.analysis.validation.circuit.composition.by_layer.\
    synapse_density import SynapseDensityValidation
from neuro_dmt.utils.brain_regions import BrainRegion
from neuro_dmt.models.bluebrain.circuit \
    import geometry, cell_collection, utils, BlueBrainModelHelper
from neuro_dmt.models.bluebrain.circuit.build import CircuitGeometry
from neuro_dmt.models.bluebrain.circuit.random_variate import \
=======
from neuro_dmt.analysis.validation.circuit.composition.by_layer import\
    CellDensityValidation,\
    CellRatioValidation,\
    InhibitorySynapseDensityValidation,\
    SynapseDensityValidation
from neuro_dmt.utils.brain_regions import\
    BrainRegion
from neuro_dmt.models.bluebrain.circuit import\
    geometry, cell_collection, utils, BlueBrainModelHelper
from neuro_dmt.models.bluebrain.circuit.circuit_model\
    import CircuitModel
from neuro_dmt.models.bluebrain.circuit.random_variate import\
>>>>>>> 48f84f15
    RandomSpatialVariate,\
    RandomRegionOfInterest,\
    RandomSpanningColumnOfInterest
from neuro_dmt.models.bluebrain.circuit.geometry\
    import Cuboid, collect_sample, random_location
from neuro_dmt.models.bluebrain.circuit.measurements\
    import composition


@interface.implementation(CellDensityValidation.AdapterInterface)
@interface.implementation(CellRatioValidation.AdapterInterface)
@interface.implementation(InhibitorySynapseDensityValidation.AdapterInterface)
@interface.implementation(SynapseDensityValidation.AdapterInterface)
@adapter.adapter(CircuitModel) #the type of circuit models this Adapter can adapt
class BlueBrainModelAdapter(
        WithFCA):
    """Adapt a circuit from the Blue Brain Project (BBP).
    This adapter was developed for the O1.v6a models developed at BBP in 2017-
    2018. The brain (micro-)circuit models are not atlas based, but are
    organized as hexagonal columns, while respecting the connectivity patterns
    observed in real brain circuits.
    """
    author = Author.zero

    label = "adapter"

    brain_region = Field.Optional(
        __name__="brain_region",
        __type__=BrainRegion,
        __doc__="Provides a model independent tag for the brain region.")

<<<<<<< HEAD
    get_spatial_random_variate = Field(
        __name__="get_spatial_random_variate",
        __type__=type,
        __is_valid_value__=Field.typecheck.subtype(
            RandomSpatialVariate),
        __default__=RandomRegionOfInterest,
        __doc__="""A slot to set this adapter's spatial parameter generator --- with
        respect to which a circuit's spatial phenomena can be measured. """)

=======
>>>>>>> 48f84f15
    sample_size = Field(
        __name__="sample_size",
        __type__=int,
        __default__=20,
        __doc__="""Number of samples to be drawn for each
        statistical measurement.""")
    
    model_label = Field(
        __name__="model_label",
        __type__=str,
        __default__="BlueBrainCircuitAdapter.",
        __doc__="""Label to be used in reporting.""")
    
    def __init__(self,
            sampled_box_shape=100.*np.ones(3), 
            *args, **kwargs):
        """..."""
        self._sampled_box_shape\
            = sampled_box_shape
        super().__init__(
            *args, **kwargs)

    def get_label(self, circuit):
        """method required by adapter interface."""
        return self.model_label

    def filled(self, measurement, by):
        """...

        Parameters
        ------------------------------------------------------------------------
        measurement :: pandas.DataFrame,  #with an index and columns 'mean' and 'std'
        by :: List[FiniteValuedParameter] #the parameters conditioning
        ~                                 #self.spatial_random_variate
        """
        for p in by:
            measurement.data\
                = p.filled(
                    measurement.data)
        return measurement

    def statistical_measurement(self,
            circuit_model,
            method,
            get_random_variate,
            parameters={},
            *args, **kwargs):
        """..."""
        self.logger.debug(
            self.logger.get_source_info(),
            """get statitistical measurement from adapter with parameters {}"""\
            .format(parameters))
        random_variate\
            = get_random_variate(
                circuit_model.geometry,
                *args, **kwargs
            ).given(parameters)
        get_measurement\
            = StatisticalMeasurement(
                random_variate=random_variate,
                sample_size=self.sample_size)
        return\
            self.filled(
                get_measurement(
                    method,
                    *args, **kwargs),
                by=parameters)

    def spatial_measurement(self,
            method,
            circuit_model,
            parameters={},
            *args, **kwargs):
        """..."""
        if not parameters: #special case, sensible for specific area circuits (sscx, CA1)
            return\
                self.statistical_measurement(
                    circuit_model,
                    method,
                    get_random_variate=RandomSpanningColumnOfInterest,
                    parameters={circuit_model.geometry\
                                .spanning_column_parameter()},
                    *args, **kwargs)
        return\
            self.statistical_measurement(
                circuit_model,
                method,
                get_random_variate=RandomRegionOfInterest,
                parameters=parameters,
                sampled_box_shape=self._sampled_box_shape,
                *args, **kwargs)
    
    def get_cell_density(self,
            circuit_model,
            spatial_parameters={},
            by_property=None,
            for_cell_type=CellType.Any,
            *args, **kwargs):
        """..."""
        return self.spatial_measurement(
            method=composition.CellDensity(
                circuit_model.bluepy_circuit,
                by_property=by_property,
                for_cell_type=for_cell_type,
                *args, **kwargs),
            circuit_model=circuit_model,
            parameters=spatial_parameters,
            *args, **kwargs)

    def get_cell_ratio(self,
            circuit_model,
            spatial_parameters={},
            *args, **kwargs):
        """..."""
        return self.spatial_measurement(
            method=composition.CellRatio(
                circuit_model.bluepy_circuit),
            circuit_model=circuit_model,
            parameters=spatial_parameters,
            *args, **kwargs)

    def get_inhibitory_synapse_density(self,
            circuit_model,
            spatial_parameters={},
            *args, **kwargs):
        """..."""
        return self.spatial_measurement(
            method=composition.InhibitorySynapseDensity(
                circuit_model.bluepy_circuit),
            circuit_model=circuit_model,
            parameters=spatial_parameters,
            *args, **kwargs)

    def get_synapse_density(self,
            circuit_model,
            spatial_parameters={},
            *args, **kwargs):
        """..."""
        return self.spatial_measurement(
            method=composition.ExtrinsicIntrinsicSynapseDensity(
                circuit_model.bluepy_circuit),
            circuit_model=circuit_model,
            parameters=spatial_parameters,
            *args, **kwargs)<|MERGE_RESOLUTION|>--- conflicted
+++ resolved
@@ -33,21 +33,6 @@
     get_conditioned_random_variate
 from dmt.vtk.utils.logging import Logger, with_logging
 from neuro_dmt.utils.cell_type import CellType
-<<<<<<< HEAD
-from neuro_dmt.analysis.validation.circuit.composition.by_layer.\
-    cell_density import CellDensityValidation
-from neuro_dmt.analysis.validation.circuit.composition.by_layer.\
-    cell_ratio import CellRatioValidation
-from neuro_dmt.analysis.validation.circuit.composition.by_layer.\
-    inhibitory_synapse_density import InhibitorySynapseDensityValidation
-from neuro_dmt.analysis.validation.circuit.composition.by_layer.\
-    synapse_density import SynapseDensityValidation
-from neuro_dmt.utils.brain_regions import BrainRegion
-from neuro_dmt.models.bluebrain.circuit \
-    import geometry, cell_collection, utils, BlueBrainModelHelper
-from neuro_dmt.models.bluebrain.circuit.build import CircuitGeometry
-from neuro_dmt.models.bluebrain.circuit.random_variate import \
-=======
 from neuro_dmt.analysis.validation.circuit.composition.by_layer import\
     CellDensityValidation,\
     CellRatioValidation,\
@@ -60,7 +45,6 @@
 from neuro_dmt.models.bluebrain.circuit.circuit_model\
     import CircuitModel
 from neuro_dmt.models.bluebrain.circuit.random_variate import\
->>>>>>> 48f84f15
     RandomSpatialVariate,\
     RandomRegionOfInterest,\
     RandomSpanningColumnOfInterest
@@ -92,18 +76,6 @@
         __type__=BrainRegion,
         __doc__="Provides a model independent tag for the brain region.")
 
-<<<<<<< HEAD
-    get_spatial_random_variate = Field(
-        __name__="get_spatial_random_variate",
-        __type__=type,
-        __is_valid_value__=Field.typecheck.subtype(
-            RandomSpatialVariate),
-        __default__=RandomRegionOfInterest,
-        __doc__="""A slot to set this adapter's spatial parameter generator --- with
-        respect to which a circuit's spatial phenomena can be measured. """)
-
-=======
->>>>>>> 48f84f15
     sample_size = Field(
         __name__="sample_size",
         __type__=int,
