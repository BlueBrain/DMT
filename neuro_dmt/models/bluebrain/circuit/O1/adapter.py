--- conflicted
+++ resolved
@@ -101,12 +101,8 @@
     def get_cell_density(self, circuit, spatial_parameter=None,
                          target="mc2_Column"):
         method = composition.CellDensity(circuit)
-<<<<<<< HEAD
-        return self.spatial_measurement(method, by=spatial_parameter, circuit, target=target)
-=======
         return self.spatial_measurement(method, by=spatial_parameter,
                                         circuit, target=target)
->>>>>>> be0a4296
                                         
     def get_cell_ratio(self, circuit):
         """..."""
