"""BBP specific random variates, and related utilities."""
from abc import ABC, abstractmethod
import random
import numpy as np
import pandas as pd
from bluepy.v2.enums\
    import Cell\
    ,      Synapse
from bluepy.geometry.roi\
    import ROI as RegionOfInterest
from dmt.vtk.utils\
    import collections
from dmt.vtk.utils.collections\
    import *
from dmt.vtk.measurement.condition\
    import Condition
from dmt.vtk.measurement.parameter\
    import Parameter
from dmt.vtk.measurement.parameter.spatial\
    import DistanceBinner
from dmt.vtk.measurement.parameter.finite\
    import FiniteValuedParameter
from dmt.vtk.measurement.parameter.random\
    import ConditionedRandomVariate
from dmt.vtk.utils.logging\
    import Logger, with_logging
from dmt.vtk.utils.descriptor\
    import Field, WithFCA
from neuro_dmt.models.bluebrain.circuit.circuit_model\
    import BlueBrainCircuitModel
from neuro_dmt.utils.brain_regions\
    import BrainRegion
from neuro_dmt.models.bluebrain.circuit.build\
    import CircuitGeometry
from neuro_dmt.models.bluebrain.circuit.geometry\
    import  Cuboid,  random_location


@with_logging(Logger.level.STUDY)
class CircuitPropertyRandomVariate(
        ConditionedRandomVariate):
    """A random variate that returns values for a circuit property,
    such as it's cell's gids, or positions in the circuit's physical space.
    """
    circuit_model=\
        Field(
            __name__="circuit_model",
            __type__=BlueBrainCircuitModel,
            __doc__="Blue brain circuit model to compute random variates for.")
    def __init__(self,
            circuit_model,
            *args, **kwargs):
        """...
        Parameters
        ------------------------------------------------------------------------
        circuit :: bluepy.v2.Circuit,
        """
        self.circuit_model\
            = circuit_model
        super().__init__(
            *args, **kwargs)

    def _with_region(self,
            cell_group,
            region):
        """Add region to cell group"""
        if region is not None:
            cell_group[self.circuit_model.region_label]=\
                region
        return cell_group


class RandomSpatialVariate(
        CircuitPropertyRandomVariate):
    """Generator of random values, for a (blue) brain circuit."""

    def __init__(self,
            circuit_model,
            *args, **kwargs):
        """Initialize Me
        Parameters
        ------------------------------------------------------------------------
        circuit :: bluepy.v2.Circuit,
        """
        super().__init__(
            circuit_model,
            reset_condition_type=True,
            *args, **kwargs)

    @property
    def circuit_geometry(self):
        """Provides circuit build geometry specific attribute
            specializations. Ideally we should be able to get this
            information from  'circuit'.
        """
        return self.circuit_model.geometry


class RandomPosition(
        RandomSpatialVariate):
    """Generate random positions in the circuit region."""
    label = "position"
    value_type = np.ndarray #dimension 3

    def __init__(self,
            circuit_model,
            offset=50.,
            *args, **kwargs):
        """...
        Parameters
        ------------------------------------------------------------------------
        circuit :: bluepy.v2.Circuit,
        circuit_geometry :: type #<: CircuitGeometry
        """
        self.offset = offset
        super().__init__(
            circuit_model,
            columns=pd.Index(
                ["X", "Y", "Z"],
                name="axis"),
            *args, **kwargs)

    def __call__(self,
            condition,
            *args, **kwargs):
        """..."""
        self.logger.ignore(
            self.logger.get_source_info(),
            """generate RandomPosition with condition {}"""\
            .format(condition.value))
        return\
            self.circuit_geometry\
                .random_position(
                    condition,
                    *args, **kwargs)

    @property
    def sampling_method(self):
        """describe the method used to generate random positions."""
        return\
            "random positions generated in a circuit, for a given {}"\
            .format(
                ", ".join(self.condition_type.fields))


class RandomCrossectionalPoint(
        RandomPosition):
    """..."""
    def __init__(self,
            circuit_model,
            offset=50.,
            *args, **kwargs):
        """..."""
        super().__init__(
            circuit_model,
            offset=offset,
            *args, **kwargs)

    def __call__(self,
            condition,
            *args, **kwargs):
        """..."""
        return self.circuit_model\
                   .midplane_projection(
                       super().__call__(
                           condition,
                           *args, **kwargs) )


class RandomRegionOfInterest(
        RandomSpatialVariate):
    """Random regions of interest"""

    value_type = RegionOfInterest
    label = "region_of_interest"

    def __init__(self,
            circuit_model,
            sampled_box_shape=100.*np.ones(3),
            *args, **kwargs):
        """..."""
        self.sampled_box_shape = sampled_box_shape
        self.random_position\
            = RandomPosition(
                circuit_model,
                offset=sampled_box_shape/2.,
                *args, **kwargs)
        super().__init__(
            circuit_model,
            columns=[self.label],
            *args, **kwargs)

    def __call__(self,
            condition,
            sampled_box_shape=None,
            *args, **kwargs):
        """..."""
        half_box\
            = (sampled_box_shape if sampled_box_shape
               else self.sampled_box_shape / 2.)
        position\
            = self.random_position(
                condition,
                *args, **kwargs)
        if position is None:
            return None
        return Cuboid(
            position - half_box,
            position + half_box)
    
    @property
    def sampling_method(self):
        """describe the method used to generate random regions of interest"""
        self.logger.debug(
            self.logger.get_source_info(),
            """Describe sampling method for a random variate
            with condition fields: {}"""\
            .format(
                self.condition_type.fields))
        return\
            """Cuboids of shape {} were generated around a position
            sampled randomly inside a circuit for specified {}.
            """.format(
                " X ".join( str(x) for x in self.sampled_box_shape),
                ", ".join(self.condition_type.fields))


class RandomSpanningColumnOfInterest(
        RandomSpatialVariate):
    """A random column of interest is a random region of interest
    that spans the entire columnar dimension of the circuit.
    While well defined for O1 micro-circuits, we will have to be creative
    to define an equivalent definition for atlas based circuits."""

    value_type = RegionOfInterest
    label = "region_of_interest" 

    def __init__(self,
            circuit_model,
            crossection=50.,
            *args, **kwargs):
        """..."""
        self.__crossection\
            = crossection
        super().__init__(
            circuit_model,
            columns=[self.label],
            *args, **kwargs)

    def __call__(self,
            condition,
            *args, **kwargs):
        """Call Me"""
        return\
            self.circuit_model\
                .random_spanning_column(
                    condition,
                    crossection=self.__crossection)


class RandomBoxCorners(
        RandomSpatialVariate):
    """..."""
    value_type = tuple #length 2
    label = "box_corners"

    def __init__(self,
            circuit_model,
            sampled_box_shape=50.*np.ones(3),
            *args, **kwargs):
        """..."""
        self.random_region_of_interest\
            = RandomRegionOfInterest(
                circuit_model,
                sampled_box_shape=sampled_box_shape,
                *args, **kwargs)
        super().__init__(
            circuit_model,
            columns=pd.MultiIndex.from_tuples(
                [("lower_corner", "X"),
                 ("lower_corner", "Y"),
                 ("lower_corner", "Z"),
                 ("upper_corner", "X"),
                 ("upper_corner", "Y"),
                 ("upper_corner", "Z")],
                names=["box_corners", "axis"]),
            sampled_box_shape=sampled_box_shape,
            *args, **kwargs)

    def __call__(self,
            condition,
            *args, **kwargs):
        """"..."""
        region_of_interest=\
            self.random_region_of_interest(
                condition,
                *args, **kwargs)
        if region_of_interest is None:
            return None
        lower_corner, upper_corner=\
            region_of_interest.bbox
        return list(lower_corner) + list(upper_corner)


@with_logging(Logger.level.STUDY)
class RandomCellVariate(
        CircuitPropertyRandomVariate):
    """Generates random cell gids..."""
    value_type = int
    label = "gid"
    circuit_model=\
        Field(
            __name__="circuit_model",
            __type__=BlueBrainCircuitModel,
            __doc__="The circuit model in which to generate random cells.")

    def __init__(self,
            circuit_model,
            *args, **kwargs):
        """..."""

        self.__gid_cache__ = {}
        super().__init__(
            circuit_model=circuit_model,
            reset_condition_type=True,
            columns=["gid"],
            *args, **kwargs)

    @property
    def sampling_method(self):
        """..."""
        return\
            "random cell gids were sampled for given {}".format(
               ", ".join( self.condition_type.fields))

    def _random_choice(self,
            condition,
            size=None):
        """..."""
        if not condition.hash_id in self.__gid_cache__:
            self.__gid_cache__[condition.hash_id]=\
                self.circuit_model\
                    .cells.ids(
                        condition.as_dict)
        cell_gids=\
            self.__gid_cache__[
                condition.hash_id]
        if len(cell_gids) == 0:
<<<<<<< HEAD
            return np.array([])
=======
            return np.array([]) if size else None
>>>>>>> db7aabe5
        return\
            np.random.choice(cell_gids, size)\
            if size else\
            np.random.choice(cell_gids)

    def __call__(self,
            condition,
            *args, **kwargs):
        """...Call Me..."""
        return\
            self._random_choice(
                condition,
                *args, **kwargs)


class RandomPrePostPairs(
        CircuitPropertyRandomVariate):
    """Generate random pairs of cell gids...,
    for a given pre-mtype --> post-mtype pathway.
    """
    label = "pre_post_pair"
    value_type = tuple

    def __init__(self,
            circuit_model,
            upper_bound_random_draws=1000000,
            binner=None,
            *args, **kwargs):
        """Initialize Me"""
        self.random_cell=\
            RandomCellVariate(
                circuit_model,
                *args, **kwargs)
        self._upper_bound_random_draws=\
            upper_bound_random_draws
        self.__distance_cache__=\
            {}
        self.__pair_cache__=\
            {}
        self._binner=\
            binner
        super().__init__(
            circuit_model,
            reset_condition_type=True,
            columns=["pre_gid", "post_gid"],
            *args, **kwargs)

    @property
    def sampling_method(self):
        """describe the method used to generate random positions."""
        return\
            "pairs of cell gids were sampled for given pre, post mtypes."\

    def __pair_by_distance(self,
            pre_cell_type,
            post_cell_type,
            distance_bin):
        """..."""
        if distance_bin not in self.__pair_cache__:
            self.__pair_cache__[distance_bin]=\
                []
        number_random_draws=\
            0
        while number_random_draws < self._upper_bound_random_draws:
            if self.__pair_cache__[distance_bin]:
                return self__pair_cache__.pop()
            pre_cell=\
                self.random_cell(
                    pre_cell_type)
            post_cell=\
                self.random_cell(
                    post_cell_type)
            number_random_draws+=\
                1
            soma_distance=\
                self._get_distance(
                    pre_cell,
                    post_cell)
            self.__pair_cache__[
                self._binner.get_bins(
                    soma_distance)]=\
                (pre_cell, post_cell)
        return None

    def _get_distance(self,
            pre_cell,
            post_cell):
        """..."""
        if (pre_cell not in self._distance or
            post_cell not in self._distance[pre_cell]):
            postions=\
                self.circuit_model\
                    .cells\
                    .positions(
                        [pre_cell, post_cell])
            self._distance[pre_cell][post_cell]=\
                np.linalg.norm(
                    positions[0] - positions[1])
        return self._distance[pre_cell][post_cell]

    def __call__(self,
            condition,
            *args, **kwargs):
        """Call Me"""
        pre_mtype=\
            condition.get_value(
                "pre_mtype")
        post_mtype=\
            condition.get_value(
                "post_mtype")
        distance_interval=\
            condition.get_value(
                "soma_distance")
        if distance_interval:
            return\
                self.__pair_by_distance(
                    pre_mtype,
                    post_mtype,
                    distance_interval)


class RandomPairs0(
        CircuitPropertyRandomVariate):
    """Generate random pairs of cell gids...,
    for a given pre-mtype --> post-mtype pathway.
    """
    label = "pre_post_pair"
    value_type = tuple

    def __init__(self,
            circuit_model,
            upper_bound_random_draws=1000000,
            cache_size=100,
            distance_binner=DistanceBinner(
                lower_bound=0.,
                upper_bound=10000.,#um large include all possible connections.
                number=1),
            *args, **kwargs):
        """..."""
        self.random_cell=\
            RandomCellVariate(
                circuit_model,
                *args, **kwargs)
        self._upper_bound_random_draws=\
            upper_bound_random_draws
        self.__cache_size__=\
            cache_size
        self.__cache__=\
            {}
        self._distance_binner=\
            distance_binner
        super().__init__(
            circuit_model,
            reset_condition_type=True,
            columns=["pre_gid", "post_gid"],
            *args, **kwargs)

    @property
    def sampling_method(self):
        """describe the method used to generate random positions."""
        return\
            "pairs of cell gids were sampled for given pre, post mtypes."\

    def __get_pairs(self,
            condition):
        """Lets assume that pairs have to generated by distance.
        """
        pre_mtype=\
            condition.get_value(
                "pre_mtype")
        post_mtype=\
            condition.get_value(
                "post_mtype")
        region=\
            condition.get_value(
                self.circuit_model.region_label)
        soma_distance=\
            condition.get_value(
                "soma_distance")

        def __get_distances(
                pre_gid,
                post_gids):
            """By distance, we mean the binned distance."""
            position_pre_gid=\
                self.circuit_model\
                    .cells\
                    .positions(
                        pre_gid)
            positions_post_gids=\
                self.circuit_model\
                    .cells\
                    .positions(
                        post_gids)
            delta_positions=\
                positions_post_gids - position_pre_gid
            distances_raw=\
                delta_positions\
                .apply(
                    np.linalg.norm,
                    axis="columns")\
                .values
            return\
                self._distance_binner\
                    .get_bin_centers(
                        distances_raw)

        def __get_one_pre_gid(
                pre_gid):
            """..."""
            post_gids=\
                self.random_cell\
                    .sample_one(
                        Condition([
                            (Cell.MTYPE, post_mtype),
                            (self.circuit_model.region_label, region)]),
                        size=self.__cache_size__)
            soma_distances=\
                __get_distances(pre_gid, post_gids)
            self.logger.debug(
                self.logger.get_source_info(),
                """Soma distances from pre cell {}: \n{}"""\
                .format(
                    pre_gid,
                    pd.Series(soma_distances)\
                      .value_counts()\
                      .sort_index()))
            return\
                pd.DataFrame(
                    {"soma_distance": soma_distances},
                    index=pd.MultiIndex.from_tuples(
                        tuples=[(pre_gid, post_gid)
                                for post_gid in post_gids],
                        names=["pre_gid", "post_gid"]))

        if pre_mtype not in self.__cache__:
            self.__cache__[pre_mtype] = {}
        if post_mtype not in self.__cache__[pre_mtype]:
            pre_gids=\
                self.random_cell.sample_one(
                    Condition([
                        ("mtype", pre_mtype),
                        (self.circuit_model.region_label, region)]),
                    size=self.__cache_size__)
            soma_distance_dataframe=\
                pd.concat([
                    __get_one_pre_gid(pre_gid)
                    for pre_gid in pre_gids])
            self.__cache__[pre_mtype][post_mtype]=\
                soma_distance_dataframe\
                .groupby(
                    "soma_distance")\
                .groups
        pairs=\
            self.__cache__[pre_mtype][post_mtype][soma_distance].values\
            if soma_distance in self.__cache__[pre_mtype][post_mtype]\
               else np.array([])
        self.logger.info(
            self.logger.get_source_info(),
            "Found {} pairs".format(len(pairs)))
        return\
            pairs

    def sample_one(self,
            condition,
            size=20,
            *args, **kwargs):
        """Override"""
        self.logger.info(
            self.logger.get_source_info(),
            "Sample condition {}".format(condition.value))
        pairs=\
            self.__get_pairs(
                condition)
        number_pairs=\
            len(pairs)
        indexes_random=lambda:\
            np.random.randint(
                0, number_pairs, size)
        values=\
            pairs if number_pairs <= size\
            else pairs[indexes_random()]
        df_list=[
            self.row(condition, value)
            for value in values]
        if len(df_list) == 0:
            return\
                pd.DataFrame([], columns=self.columns)
        return pd.concat(df_list)

    def __call__(self,
            condition,
            *args, **kwargs):
        """Call Me"""
        raise NotImplementedError(
            """Need to think about sampling with or without replacement 
            for a random variate with a finite number of possible values.
            However, a method 'sample_one' is provided below.""")

class RandomPairs(
        CircuitPropertyRandomVariate):
    """Generate random pairs of cell gids...,
    for a given pre-mtype --> post-mtype pathway.
    """

    label = "pre_post_pair"
    value_type = tuple

    def __init__(self,
            circuit_model,
            upper_bound_random_draws=1000000,
            cache_size=100,
            distance_binner=DistanceBinner(
                lower_bound=0.,
                upper_bound=10000.,#um large include all possible connections.
                number=1),
            *args, **kwargs):
        """..."""
<<<<<<< HEAD
=======
        self.__XYZ=[
            Cell.X, Cell.Y, Cell.Z]
>>>>>>> db7aabe5
        self.random_cell=\
            RandomCellVariate(
                circuit_model,
                *args, **kwargs)
        self._upper_bound_random_draws=\
            upper_bound_random_draws
        self.__cache_size__=\
            cache_size
<<<<<<< HEAD
        self.__cache__=\
            {}
=======
>>>>>>> db7aabe5
        self._distance_binner=\
            distance_binner
        self._empty_dataframe=\
            pd.DataFrame(
                [],
                columns=[
                    "pre_gid", "post_gid"],
                index=pd.MultiIndex.from_tuples(
                    [],
                    names=[
                        "region", "pre_mtype", "post_mtype", "soma_distance"]))
<<<<<<< HEAD
        self.__was_cached__=\
=======
        self._sample_cells=\
            {}
        self._has_cells=\
            {}
        self._sample_pairs=\
>>>>>>> db7aabe5
            {}
        self._has_pairs=\
            {}
        super().__init__(
            circuit_model,
            reset_condition_type=True,
            columns=["pre_gid", "post_gid"],
            *args, **kwargs)

    @property
<<<<<<< HEAD
    def sampling_mehtod(self):
        """describe the method usef to generate random pairs."""
        return\
            "Pairs of cell gids were sampled for given pre and post mtypes, "
            "in the specified region and soma distance bins."

    def _get_pathway(self,
=======
    def sampling_method(self):
        """describe the method usef to generate random pairs."""
        return(
            "Pairs of cell gids were sampled for given pre and post mtypes, "
            "in the specified region and soma distance bins.")

    def _read_condition(self,
>>>>>>> db7aabe5
            condition):
        """get pathway out of a condition.
        Data is held in this class as a dataframe,
        indexed by pathways.
        Arguments
        -----------
        condition :: Condition

        Return
        -----------
        Index tuple
        """
        region=\
            condition.get_value(
<<<<<<< HEAD
                self.circuit_model.region_lable)
=======
                self.circuit_model.region_label)
>>>>>>> db7aabe5
        if not region:
            region=\
                "Any"
        pre_mtype=\
            condition.get_value(
                "pre_mtype")
        if not pre_mtype:
            pre_mtype=\
                slice(None)
        post_mtype=\
            condition.get_value(
                "post_mtype")
        if not post_mtype:
            post_mtype=\
                slice(None)
        soma_distance=\
            condition.get_value(
                "soma_distance")
        if not soma_distance:
            soma_distance=\
                slice(None)
        return(
            region, pre_mtype, post_mtype, soma_distance)

<<<<<<< HEAD
    def get_distances(self,
            origin_gid,
            cell_gids):
        """Distance of cells from origin."""
        origin=\
            self.circuit_model\
                .cells\
                .positions(origin_gid)\
                .values
        cell_positions=\
            self.circuit_model\
                .cells\
                .positions(cell_gids)\
                .values
        return\
            self._distance_binner\
                .get_bin_centers(
                    np.linalg.norm(
                        cell_positions - origin,
                        axis=1))

    def _get_cell_type(self,
            mtype,
            region):
        """..."""
        if region:
            return{
                Cell.MTYPE: mtype,
                self.circuit_model.region_label: region}
        return{
            Cell.MTYPE: mtype}

    def _get_pairs(self,
            condition):
        """..."""
        pathway=\
            self._get_pathway(condition)
        try:
            return\
                self.__cache__.loc[pathway]
        except KeyError as key_error:
            self.logger.info(
                self.logger.get_source_info(),
                "Pathway {} will be cached.".format(condition.value))
            region, pre_mtype, post_mtype, soma_distance=\
                pathway
            pre_gids=\
                self.random_cell(
                    Condition.from_dict(
                        self._get_cell_type(
                            pre_mtype,
                            region)),
                    size=self.__cache_size__)
            if len(pre_gids) == 0:
                self.logger.debug(
                    self.logger.get_source_info(),
                    "No pre gids for {}".format(pre_mtype))
                return self._empty_dataframe
            post_gids=\
                self.random_cell(
                    Condition.from_dict(
                        self._get_cell_type(
                            post_mtype,
                            region)),
                    size=self.__cache_size__)
            dataframe=\
                pd.DataFrame(
                    [[pre_gid, post_gid]
                     for pre_gid in pre_gids
                     for post_gid in post_gids],
                    columns=["pre_gid", "post_gid"],
                    index=pd.MultiIndex.from_tuples(
                        [(region, pre_mtype, post_mtype, distance)
                         for pre_gid in pre_gids
                         for distance in self.get_distances(pre_gid,post_gids)],
                        names=["region","pre_gid","post_gid","soma_distance"]))
            if self.__cache__.empty:
                self.__cache__=\
                    dataframe
            else:
                self.__cache__=\
                    pd.concat([
                        self.__cache__,
                        dataframe])
        return self.__cache__.loc[pathway]

    def sample_one(self,
            condition,
            size=20,
            *args, **kwargs):
        """Override"""
        self.logger.info(
            self.logger.get_source_info(),
            "Sample condition {}.".format(condition.value))
        pairs=\
            self._get_pairs(
                condition)
        if pairs.shape[0] == 0:
            self.logger.alert(
                self.logger.get_source_info(),
                "no pairs found for pathway".format(
                    condition.value))
            return self._empty_dataframe
        self.logger.debug(
            self.logger.get_source_info(),
            "found {} pairs for pathway".format(
                pairs.shape,
                condition.value))
        return pairs.sample(size, replace=True)
=======
    def _get_distances(self,
            origin,
            cells):
        """Distance of cells from origin."""
        return\
            self._distance_binner\
              .get_bins(
                  np.linalg.norm(
                      cells[self.__XYZ].values - origin,
                      axis=1))

    def __random_sample(self, cells):
        """..."""
        if cells.shape[0] < self.__cache_size__:
            return cells
        return\
            cells.sample(self.__cache_size__)
>>>>>>> db7aabe5

    def _get_cell_type(self,
            mtype,
            region):
        """..."""
        if region:
            return{
                Cell.MTYPE: mtype,
                self.circuit_model.region_label: region}
        return{
            Cell.MTYPE: mtype}

    def _get_cells(self,
            mtype,
            region=None):
        """..."""
        region_mtype=\
            (region, mtype) if region else mtype
        cell_type=\
            self._get_cell_type(
                mtype, region)
        if region_mtype not in self._sample_cells:
            self._sample_cells[region_mtype]=\
                self.__random_sample(
                    self.circuit_model\
                        .cells\
                        .get(
                            group=cell_type,
                            properties=self.__XYZ))
        return\
            self._sample_cells[
                region_mtype]

    def _get_pairs(self,
            condition):
        """..."""
        query=\
            self._read_condition(condition)
        region, pre_mtype, post_mtype, soma_distance=\
            query
        pathway=\
            (pre_mtype, post_mtype)
        self.logger.debug(
            self.logger.get_source_info(),
            """get pairs for pathway {} in region {}, at distance {}"""\
            .format(
                pathway,
                region,
                soma_distance))
        try:
            dataframe=\
                self._sample_pairs[pathway]
        except KeyError as key_error:
            # self.logger.debug(
            #     self.logger.get_source_info(),
            #     "Got key error {}".format(key_error),
            #     "Pathway {} will be cached.".format(condition.value))
            pre_cells=\
                self._get_cells(
                    pre_mtype,
                    region)
            if pre_cells.shape[0] == 0:
                self.logger.debug(
                    self.logger.get_source_info(),
                    "No gids for mtype {}".format(pre_mtype))
                self._sample_pairs[pathway]=\
                    self._empty_dataframe
                return self._empty_dataframe
            post_cells=\
                self._get_cells(
                    post_mtype,
                    region)
            if post_cells.shape[0] == 0:
                self.logger.debug(
                    self.logger.get_source_info(),
                    "No gids for mtype {}".format(post_mtype))
                self._sample_pairs[pathway]=\
                    self._empty_dataframe
                return self._empty_dataframe
            pairs=[
                [pre_gid, post_gid]
                for pre_gid in pre_cells.index.values
                for post_gid in post_cells.index.values]
            index=\
                pd.MultiIndex\
                  .from_tuples(
                      tuples=[
                          (region, pre_mtype, post_mtype, dis)
                          for origin in pre_cells[self.__XYZ].values
                          for dis in self._get_distances(origin, post_cells)],
                      names=[
                          "region","pre_mtype","post_mtype","soma_distance"])
            dataframe=\
                pd.DataFrame(
                    pairs,
                    columns=["pre_gid", "post_gid"],
                    index=index)
            # self.logger.debug(
            #     self.logger.get_source_info(),
            #     "will cache dataframe {}".format(dataframe))
            self._sample_pairs[pathway]=\
                dataframe
        if dataframe.empty:
            return dataframe
        try:
            query_dataframe=\
                dataframe.loc[query]
            return\
                dataframe\
                if isinstance(query_dataframe, pd.Series)\
                   else query_dataframe
        except KeyError as key_error:
            self.logger.alert(
                self.logger.get_source_info(),
                "no pairs for pathway {}".format(query))
        return\
            self._empty_dataframe

    def sample_one(self,
            condition,
            size=20,
            *args, **kwargs):
        """Override"""
        self.logger.info(
            self.logger.get_source_info(),
            "Sample condition {}.".format(condition.value))
        pairs=\
            self._get_pairs(
                condition)
        if pairs.shape[0] == 0:
            self.logger.alert(
                self.logger.get_source_info(),
                "no pairs found for pathway {}".format(
                    condition.value))
            return self._empty_dataframe
        self.logger.debug(
            self.logger.get_source_info(),
            "found {} pairs for pathway".format(
                pairs.shape,
                condition.value))
        return\
            pairs.sample(size, replace=False)\
            if pairs.shape[0] > size\
               else pairs

    def __call__(self,
            condition,
            *args, **kwargs):
        """Call Me"""
        raise NotImplementedError(
            """Need to think about sampling with or without replacement 
            for a random variate with a finite number of possible values.
            However, a method 'sample_one' is provided below.""")

class RandomConnectionVariate(
        CircuitPropertyRandomVariate):
    """Generate random pair of connected cell gids...,
    given pre and post mtypes."""
    label = "connection"
    value_type = tuple

    def __init__(self,
            circuit_model,
            cache_size=None,
            *args, **kwargs):
        """Initialize Me"""
        self.__cache__=\
            pd.DataFrame(
                [],
                columns=["pre_gid", "post_gid"])
        self.__cache_size__=\
            cache_size
        self._empty_dataframe=\
            pd.DataFrame(
                [],
                columns=["pre_gid", "post_gid"],
                index=pd.MultiIndex.from_tuples(
                    tuples=[],
                    names=["pre_mtype", "post_mtype"]))
        self.__pathways_without_connections=\
            set()
        self.__pre_mtypes_cached=\
            set()
        super().__init__(
            circuit_model,
            reset_condition_type=True,
            columns=["region", "pre_gid", "post_gid"],
            *args, **kwargs)

    @property
    def sampling_method(self):
        """describe the method used to generate random positions."""
        return\
            "connected cell pairs were sampled for given pre, post mtypes."\

    def __random_sample(self,
            gids):
        """..."""
        if len(gids) <= self.__cache_size__:
            return gids
        if not self.__cache_size__:
            return gids
        # self.logger.debug(
        #     self.logger.get_source_info(),
        #     "sample {} gids out of {}"\
        #     .format(
        #         self.__cache_size__,
        #         len(gids)))
        return\
            np.random.choice(
                gids,
                self.__cache_size__)

    def __random_post_gids(self,
            pre_gid):
        """..."""
        return\
            self.__random_sample(
                self.circuit_model\
                    .connectome\
                    .efferent_gids(
                        pre_gid))

    def __get_connections(self,
            condition):
        """..."""
        pre_mtype=\
            condition.get_value(
                "pre_mtype")
        post_mtype=\
            condition.get_value(
                "post_mtype")
        region=\
            condition.get_value(
                self.circuit_model.region_label)
        self.logger.info(
            self.logger.get_source_info(),
            "RandomConnectionVariate instance {}".format(self),
            "Get connections from {} --> {} in region {} "\
            .format(
                pre_mtype,
                post_mtype,
                region))
        pathway=\
            (pre_mtype, post_mtype)
        if pathway in self.__pathways_without_connections:
            self.logger.debug(
                self.logger.get_source_info(),
                "pathway {} is without connections".format(pathway))
            return self._empty_dataframe
        def __get_cell_type(mtype):
            if region:
                return{
                    Cell.MTYPE: mtype,
                    Cell.REGION: region}
            return{
                Cell.MTYPE: mtype}
        if pre_mtype not in self.__pre_mtypes_cached:
            pre_gids=\
                self.__random_sample(
                    self.circuit_model.cells.ids(
                        __get_cell_type(
                            pre_mtype)))
            if len(pre_gids) == 0:
                self.logger.debug(
                    self.logger.get_source_info(),
                    "No pre gids for {}".format(pre_mtype))
                return self._empty_dataframe
            def __get_post_gids(gid):
                return\
                    self.__random_sample(
                        self.circuit_model\
                            .connectome\
                            .efferent_gids(gid))
            pre_post_pairs=[
                [pre_gid, post_gid]
                for pre_gid in pre_gids
                for post_gid in __get_post_gids(pre_gid)]
            number_connections=\
                len(pre_post_pairs)
            if number_connections == 0:
                self.__pathways_without_connections\
                    .add(pathway)
                return self._empty_dataframe
            self.logger.info(
                self.logger.get_source_info(),
                "Number of efferent connections for {}: {}"\
                .format(
                    pre_mtype,
                    number_connections))
            dataframe=\
                pd.DataFrame(
                    np.vstack(pre_post_pairs).astype(int),
                    columns=["pre_gid", "post_gid"])
            dataframe_with_index=\
                dataframe.set_index(
                    pd.MultiIndex.from_tuples(
                        tuples=[(region, pre_mtype, mtype)
                                for mtype in self.circuit_model.cells.get(
                                        dataframe["post_gid"].values,
                                        Cell.MTYPE)],
                        names=["region", "pre_mtype", "post_mtype"]))
            self.logger.debug(
                self.logger.get_source_info(),
                "dataframe computed for pre mtype {}".format(pre_mtype),
                "{}".format(dataframe_with_index.head()))
            if self.__cache__.empty:
                self.__cache__=\
                    dataframe_with_index
            else:
                self.__cache__=\
                    pd.concat([
                        self.__cache__,
                        dataframe_with_index])
            self.__pre_mtypes_cached.add(pre_mtype)
        try:
            return\
                self.__cache__\
                    .loc[
                        (region, pre_mtype, post_mtype)]
        except KeyError:
            return self._empty_dataframe

    def __call__(self,
            condition,
            *args, **kwargs):
        """Call Me"""
        raise NotImplementedError(
            """Need to think about sampling with or without replacement 
            for a random variate with a finite number of possible values.
            However, a method 'sample_one' is provided below.""")

    def sample_one(self,
            condition,
            size=20,
            *args, **kwargs):
        """Override"""
        self.logger.info(
            self.logger.get_source_info(),
            """Sample condition {}"""\
            .format(condition.value))
        connections=\
            self.__get_connections(
                condition)
        if connections.shape[0] == 0:
            self.logger.debug(
                self.logger.get_source_info(),
                "no connections found for condition".format(
                    condition.value))
            return self._empty_dataframe
        self.logger.debug(
            self.logger.get_source_info(),
            "found {} connections for condition".format(
                connections.shape,
                condition.value))
        return connections.sample(size, replace=True)
            

class RandomPathwayConnectionVariate(
        CircuitPropertyRandomVariate):
    """Generate random pair of cell gids..."""
    label = "connection"
    value_type = tuple
    condition_type=\
        Record(mtype_pathway=tuple) #(int, int)

    def __init__(self,
            circuit_model,
            *args, **kwargs):
        """..."""
        self.random_pre_cell=\
            RandomCellVariate(
                circuit_model,
                *args, **kwargs)
        self.random_post_cell=\
            RandomCellVariate(
                circuit_model,
                *args, **kwargs)
        #self.__conn_cache__ = {}
        super().__init__(
            circuit_model=circuit_model,
            reset_condition_type=False,
            columns=["pre_gid", "post_gid"],
            *args, **kwargs)

    @property
    def sampling_method(self):
        """describe the method used to generate random positions."""
        return\
            "pairs of cell gids were sampled for given pre, post mtypes."\

    def __call__(self,
            condition,
            *args, **kwargs):
        """...Call Me..."""
        pathway=\
            condition.get_value(
                "mtype_pathway")
        return (
            self.random_pre_cell(
                Condition([
                    ("mtype", pathway[0])])),
            self.random_post_cell(
                 Condition([
                    ("mtype", pathway[1])])))


class RandomEfferentGid(
        CircuitPropertyRandomVariate):
    """Sample random gids from the set of gids efferent from a given
    group of cells."""
    pass<|MERGE_RESOLUTION|>--- conflicted
+++ resolved
@@ -346,11 +346,7 @@
             self.__gid_cache__[
                 condition.hash_id]
         if len(cell_gids) == 0:
-<<<<<<< HEAD
-            return np.array([])
-=======
             return np.array([]) if size else None
->>>>>>> db7aabe5
         return\
             np.random.choice(cell_gids, size)\
             if size else\
@@ -669,11 +665,8 @@
                 number=1),
             *args, **kwargs):
         """..."""
-<<<<<<< HEAD
-=======
         self.__XYZ=[
             Cell.X, Cell.Y, Cell.Z]
->>>>>>> db7aabe5
         self.random_cell=\
             RandomCellVariate(
                 circuit_model,
@@ -682,11 +675,6 @@
             upper_bound_random_draws
         self.__cache_size__=\
             cache_size
-<<<<<<< HEAD
-        self.__cache__=\
-            {}
-=======
->>>>>>> db7aabe5
         self._distance_binner=\
             distance_binner
         self._empty_dataframe=\
@@ -698,15 +686,11 @@
                     [],
                     names=[
                         "region", "pre_mtype", "post_mtype", "soma_distance"]))
-<<<<<<< HEAD
-        self.__was_cached__=\
-=======
         self._sample_cells=\
             {}
         self._has_cells=\
             {}
         self._sample_pairs=\
->>>>>>> db7aabe5
             {}
         self._has_pairs=\
             {}
@@ -717,15 +701,6 @@
             *args, **kwargs)
 
     @property
-<<<<<<< HEAD
-    def sampling_mehtod(self):
-        """describe the method usef to generate random pairs."""
-        return\
-            "Pairs of cell gids were sampled for given pre and post mtypes, "
-            "in the specified region and soma distance bins."
-
-    def _get_pathway(self,
-=======
     def sampling_method(self):
         """describe the method usef to generate random pairs."""
         return(
@@ -733,7 +708,6 @@
             "in the specified region and soma distance bins.")
 
     def _read_condition(self,
->>>>>>> db7aabe5
             condition):
         """get pathway out of a condition.
         Data is held in this class as a dataframe,
@@ -748,11 +722,7 @@
         """
         region=\
             condition.get_value(
-<<<<<<< HEAD
-                self.circuit_model.region_lable)
-=======
                 self.circuit_model.region_label)
->>>>>>> db7aabe5
         if not region:
             region=\
                 "Any"
@@ -777,117 +747,6 @@
         return(
             region, pre_mtype, post_mtype, soma_distance)
 
-<<<<<<< HEAD
-    def get_distances(self,
-            origin_gid,
-            cell_gids):
-        """Distance of cells from origin."""
-        origin=\
-            self.circuit_model\
-                .cells\
-                .positions(origin_gid)\
-                .values
-        cell_positions=\
-            self.circuit_model\
-                .cells\
-                .positions(cell_gids)\
-                .values
-        return\
-            self._distance_binner\
-                .get_bin_centers(
-                    np.linalg.norm(
-                        cell_positions - origin,
-                        axis=1))
-
-    def _get_cell_type(self,
-            mtype,
-            region):
-        """..."""
-        if region:
-            return{
-                Cell.MTYPE: mtype,
-                self.circuit_model.region_label: region}
-        return{
-            Cell.MTYPE: mtype}
-
-    def _get_pairs(self,
-            condition):
-        """..."""
-        pathway=\
-            self._get_pathway(condition)
-        try:
-            return\
-                self.__cache__.loc[pathway]
-        except KeyError as key_error:
-            self.logger.info(
-                self.logger.get_source_info(),
-                "Pathway {} will be cached.".format(condition.value))
-            region, pre_mtype, post_mtype, soma_distance=\
-                pathway
-            pre_gids=\
-                self.random_cell(
-                    Condition.from_dict(
-                        self._get_cell_type(
-                            pre_mtype,
-                            region)),
-                    size=self.__cache_size__)
-            if len(pre_gids) == 0:
-                self.logger.debug(
-                    self.logger.get_source_info(),
-                    "No pre gids for {}".format(pre_mtype))
-                return self._empty_dataframe
-            post_gids=\
-                self.random_cell(
-                    Condition.from_dict(
-                        self._get_cell_type(
-                            post_mtype,
-                            region)),
-                    size=self.__cache_size__)
-            dataframe=\
-                pd.DataFrame(
-                    [[pre_gid, post_gid]
-                     for pre_gid in pre_gids
-                     for post_gid in post_gids],
-                    columns=["pre_gid", "post_gid"],
-                    index=pd.MultiIndex.from_tuples(
-                        [(region, pre_mtype, post_mtype, distance)
-                         for pre_gid in pre_gids
-                         for distance in self.get_distances(pre_gid,post_gids)],
-                        names=["region","pre_gid","post_gid","soma_distance"]))
-            if self.__cache__.empty:
-                self.__cache__=\
-                    dataframe
-            else:
-                self.__cache__=\
-                    pd.concat([
-                        self.__cache__,
-                        dataframe])
-        return self.__cache__.loc[pathway]
-
-    def sample_one(self,
-            condition,
-            size=20,
-            *args, **kwargs):
-        """Override"""
-        self.logger.info(
-            self.logger.get_source_info(),
-            "Sample condition {}.".format(condition.value))
-        pairs=\
-            self._get_pairs(
-                condition)
-        if pairs.shape[0] == 0:
-            self.logger.alert(
-                self.logger.get_source_info(),
-                "no pairs found for pathway".format(
-                    condition.value))
-            return self._empty_dataframe
-        self.logger.debug(
-            self.logger.get_source_info(),
-            "found {} pairs for pathway".format(
-                pairs.shape,
-                condition.value))
-        return pairs.sample(size, replace=True)
-=======
     def _get_distances(self,
             origin,
             cells):
@@ -905,7 +764,6 @@
             return cells
         return\
             cells.sample(self.__cache_size__)
->>>>>>> db7aabe5
 
     def _get_cell_type(self,
             mtype,
