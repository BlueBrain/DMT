"""BBP specific random variates, and related utilities."""
from abc import ABC, abstractmethod
import numpy as np
import pandas as pd
from bluepy.v2.enums\
    import Cell
from bluepy.geometry.roi\
    import ROI as RegionOfInterest
from dmt.vtk.utils.collections\
    import *
from dmt.vtk.measurement.condition\
    import Condition
from dmt.vtk.measurement.parameter\
    import Parameter
from dmt.vtk.measurement.parameter.finite\
    import FiniteValuedParameter
from dmt.vtk.measurement.parameter.random\
    import ConditionedRandomVariate
from dmt.vtk.utils.logging\
    import Logger, with_logging
from dmt.vtk.utils.descriptor\
    import Field, WithFCA
from neuro_dmt.models.bluebrain.circuit.circuit_model\
    import BlueBrainCircuitModel
from neuro_dmt.utils.brain_regions\
    import BrainRegion
from neuro_dmt.models.bluebrain.circuit.build\
    import CircuitGeometry
from neuro_dmt.models.bluebrain.circuit.geometry\
    import  Cuboid,  random_location


@with_logging(Logger.level.STUDY)
class CircuitPropertyRandomVariate(
        ConditionedRandomVariate):
<<<<<<< HEAD
    """Generator of random values, for a (blue) brain circuit."""
    circuit_model=\
        Field(
            __name__="circuit_model",
            __type__=BlueBrainCircuitModel,
            __doc__="Blue brain circuit model to compute random variates for.")
        
=======
    """A random variate that returns values for a circuit property,
    such as it's cell's gids, or positions in the circuit's physical space."""
>>>>>>> 88512f14
    
    circuit_model=\
        Field(
            __name__="circuit_model",
            __type__=BlueBrainCircuitModel,
            __doc__="Blue brain circuit model to compute random variates for.")
    def __init__(self,
            circuit_model,
<<<<<<< HEAD
            condition_type=Record(),
=======
>>>>>>> 88512f14
            *args, **kwargs):
        """...
        Parameters
        ------------------------------------------------------------------------
        circuit :: bluepy.v2.Circuit,
        """
        self.circuit_model\
            = circuit_model
        super().__init__(
            *args, **kwargs)

<<<<<<< HEAD
    @property
    def circuit_geometry(self):
        """Provides circuit build geometry specific attribute
            specializations. Ideally we should be able to get this
            information from  'circuit'.
        """
        return self.circuit_model.geometry

    def given(self,
            *conditioning_vars):
        """Set the condition type."""
        self.logger.debug(
            self.logger.get_source_info(),
            """RandomSpatialVariate with conditioning vars {}"""\
            . ormat(conditioning_vars))
        return super().given(
            *conditioning_vars,
            reset_condition_type=True)
=======
class RandomSpatialVariate(
        CircuitPropertyRandomVariate):
    """Generator of random values, for a (blue) brain circuit."""
>>>>>>> 88512f14

    def __init__(self,
            circuit_model,
            *args, **kwargs):
        """Initialize Me
        Parameters
        ------------------------------------------------------------------------
        circuit :: bluepy.v2.Circuit,
        """
        super().__init__(
            circuit_model,
            reset_condition_type=True,
            *args, **kwargs)

    @property
    def circuit_geometry(self):
        """Provides circuit build geometry specific attribute
            specializations. Ideally we should be able to get this
            information from  'circuit'.
        """
        return self.circuit_model.geometry

class RandomPosition(
        RandomSpatialVariate):
    """Generate random positions in the circuit region."""
    label = "position"
    value_type = np.ndarray #dimension 3

    def __init__(self,
            circuit_model,
            offset=50.,
            *args, **kwargs):
        """...
        Parameters
        ------------------------------------------------------------------------
        circuit :: bluepy.v2.Circuit,
        circuit_geometry :: type #<: CircuitGeometry
        """
        self.offset = offset
        super().__init__(
            circuit_model,
<<<<<<< HEAD
=======
            columns=pd.Index(
                ["X", "Y", "Z"],
                name="axis"),
>>>>>>> 88512f14
            *args, **kwargs)

    def __call__(self,
            condition,
            *args, **kwargs):
        """..."""
        self.logger.ignore(
            self.logger.get_source_info(),
            """generate RandomPosition with condition {}"""\
            .format(condition.value))
        return\
            self.circuit_model\
                .random_position(
                    condition,
                    *args, **kwargs)


class RandomCrossectionalPoint(
        RandomPosition):
    """..."""
    def __init__(self,
            circuit_model,
            offset=50.,
            *args, **kwargs):
        """..."""
        super().__init__(
            circuit_model,
            offset=offset,
            *args, **kwargs)

    def __call__(self,
            condition,
            *args, **kwargs):
        """..."""
        return self.circuit_model\
                   .midplane_projection(
                       super().__call__(
                           condition,
                           *args, **kwargs) )


class RandomRegionOfInterest(
        RandomSpatialVariate):
    """Random regions of interest"""

    value_type = RegionOfInterest
    label = "region_of_interest"

    def __init__(self,
            circuit_model,
            sampled_box_shape=100.*np.ones(3),
            *args, **kwargs):
        """..."""
        self.sampled_box_shape = sampled_box_shape
        self.random_position\
            = RandomPosition(
                circuit_model,
                offset=sampled_box_shape/2.,
                *args, **kwargs)
        super().__init__(
            circuit_model,
<<<<<<< HEAD
=======
            columns=[self.label],
>>>>>>> 88512f14
            *args, **kwargs)

    def __call__(self,
            condition,
            sampled_box_shape=None,
            *args, **kwargs):
        """..."""
        half_box\
            = (sampled_box_shape if sampled_box_shape
               else self.sampled_box_shape / 2.)
        position\
            = self.random_position(
                condition,
                *args, **kwargs)
        return Cuboid(
            position - half_box,
            position + half_box)
    

class RandomSpanningColumnOfInterest(
        RandomSpatialVariate):
    """A random column of interest is a random region of interest
    that spans the entire columnar dimension of the circuit.
    While well defined for O1 micro-circuits, we will have to be creative
    to define an equivalent definition for atlas based circuits."""

    value_type = RegionOfInterest
    label = "region_of_interest" 

    def __init__(self,
            circuit_model,
            crossection=50.,
            *args, **kwargs):
        """..."""
        self.__crossection\
            = crossection
        super().__init__(
            circuit_model,
<<<<<<< HEAD
=======
            columns=[self.label],
>>>>>>> 88512f14
            *args, **kwargs)

    def __call__(self,
            condition,
            *args, **kwargs):
        """Call Me"""
        return\
            self.circuit_model\
                .random_spanning_column(
                    condition,
                    crossection=self.__crossection)


class RandomBoxCorners(
        RandomSpatialVariate):
    """..."""
    value_type = tuple #length 2
    label = "box_corners"

    def __init__(self,
            circuit_model,
            sampled_box_shape=50.*np.ones(3),
            *args, **kwargs):
        """..."""
        self.random_region_of_interest\
            = RandomRegionOfInterest(
                circuit_model,
                sampled_box_shape=sampled_box_shape,
                *args, **kwargs)
        super().__init__(
            circuit_model,
<<<<<<< HEAD
=======
            columns=pd.MultiIndex.from_tuples(
                [("lower_corner", "X"),
                 ("lower_corner", "Y"),
                 ("lower_corner", "Z"),
                 ("upper_corner", "X"),
                 ("upper_corner", "Y"),
                 ("upper_corner", "Z")],
                names=["box_corners", "axis"]),
>>>>>>> 88512f14
            sampled_box_shape=sampled_box_shape,
            *args, **kwargs)

    def __call__(self,
            condition,
            *args, **kwargs):
        """"..."""
        lower_corner, upper_corner=\
            self.random_region_of_interest(
                condition,
                *args, **kwargs).bbox
        return list(lower_corner) + list(upper_corner)


@with_logging(Logger.level.STUDY)
class RandomCellVariate(
        CircuitPropertyRandomVariate):
    """Generates random cell gids..."""
    value_type = int
    label = "gid"
    circuit_model=\
        Field(
            __name__="circuit_model",
            __type__=BlueBrainCircuitModel,
            __doc__="The circuit model in which to generate random cells.")

    def __init__(self,
            circuit_model,
            *args, **kwargs):
        """..."""

        self.__gid_cache__ = {}
        super().__init__(
            circuit_model=circuit_model,
            reset_condition_type=True,
            columns=["gid"],
            *args, **kwargs)

    def __call__(self,
            condition,
            *args, **kwargs):
        """...Call Me..."""
        if not condition.hash_id in self.__gid_cache__:
            self.__gid_cache__[condition.hash_id]=\
<<<<<<< HEAD
                   list(
                       circuit\
                       .cells\
                       .get(condition.as_dict)\
                       .index)
        if "size" in kwargs:
            return np.random.choice(
                self.__gid_cache__[condition.hash_id],
                kwargs["size"])
        return np.random.choice(
            self.__gid_cache__[condition.hash_id])

    def row(self, condition, value):
        """..."""
        return pd.DataFrame(
            [value],
            columns=["gid"],
            index=condition.index)


class RandomConnectionVariate(
        ConditionedRandomVariate):
    """Generate random pair of cell gids..."""
    value_type = tuple
    label = "connection"
    circuit_model=\
        Field(
            __name__="circuit_model",
            __type__=BlueBrainCircuitModel,
            __doc__="The circuit model in which to generate random cells.")

    def __init__(self,
            circuit_model,
            condition_type=Record(),
            *args, **kwargs):
        """..."""
        self.random_cell=\
            RandomCellVariate(
                circuit_model,
                *args, **kwargs)
        self.__conn_cache__ = {{}}
        super().__init__(
            circuit_model=circuit_model,
            condition_type=condition_type,
            *args, **kwargs)

    def given(self,
            *conditioning_vars):
        """Set the condition type."""
        self.logger.debug(
            self.logger.get_source_info(),
            """RandomCellVariate with conditioning vars {}"""\
            .format(conditioning_vars))
        return super().given(
            *conditioning_vars,
            reset_condition_type=True)

    def __call__(self,
            condition,
            *args, **kwargs):
        """...Call Me..."""
        pre_cell_type=\
            condition.get_value(
                "pre_cell_type")
        post_cell_type=\
                condition.get_value(
                    "post_cell_type")
        post_hash_id=\
            post_cell_type.hash_id
                
        if not pre_hash_id in self.__conn_cache__:
            self.__conn_cache__[pre_hash_id]= {}

        if not post_hash_id in self.__conn_cache__[pre_hash_id]:
            self.__conn_cache__[pre_hash_id][post_hash_id]=\
                

        if not condition.hash_id in self.__gid_cache__:
            circuit = self.circuit_model.bluepy_circuit
            self.__conn_cache__[condition.hash_id]=\
                   list(circuit.cells\
                        .get(
                            condition.as_dict)\
                        .index)
=======
                self.circuit_model\
                    .get_cell_group(
                        condition.as_dict)
>>>>>>> 88512f14
        if "size" in kwargs:
            return np.random.choice(
                self.__gid_cache__[condition.hash_id],
                kwargs["size"])
        return np.random.choice(
            self.__gid_cache__[condition.hash_id])


class RandomConnectionVariate(
        CircuitPropertyRandomVariate):
    """Generate random pair of cell gids..."""
    label = "connection"
    value_type = tuple

    def __init__(self,
            circuit_model,
            *args, **kwargs):
        """Initialize Me"""
        self.random_cell=\
            RandomCellVariate(
                circuit_model,
                *args, **kwargs)
        super().__init__(
            circuit_model,
            reset_condition_type=True,
            columns=["pre_gid", "post_gid"],
            *args, **kwargs)

    def __call__(self,
            condition,
            *args, **kwargs):
        """Call Me"""
        pre_mtype=\
            condition.get_value(
                "pre_mtype")
        post_mtype=\
            condition.get_value(
                "post_mtype")
        return (
            self.random_cell(
                Condition([
                    ("mtype", pre_mtype)])),
            self.random_cell(
                Condition([
                    ("mtype", post_mtype) ])))


class RandomPathwayConnectionVariate(
        CircuitPropertyRandomVariate):
    """Generate random pair of cell gids..."""
    label = "connection"
    value_type = tuple
    condition_type=\
        Record(mtype_pathway=tuple) #(int, int)

    def __init__(self,
            circuit_model,
            *args, **kwargs):
        """..."""
<<<<<<< HEAD
        return pd.DataFrame(
            [value],
            columns=["gid"],
            index=condition.index)
=======
        self.random_pre_cell=\
            RandomCellVariate(
                circuit_model,
                *args, **kwargs)
        self.random_post_cell=\
            RandomCellVariate(
                circuit_model,
                *args, **kwargs)
        #self.__conn_cache__ = {}
        super().__init__(
            circuit_model=circuit_model,
            reset_condition_type=False,
            columns=["pre_gid", "post_gid"],
            *args, **kwargs)

    def __call__(self,
            condition,
            *args, **kwargs):
        """...Call Me..."""
        pathway=\
            condition.get_value(
                "mtype_pathway")
        return (
            self.random_pre_cell(
                Condition([
                    ("mtype", pathway[0])])),
            self.random_post_cell(
                 Condition([
                    ("mtype", pathway[1])])))
>>>>>>> 88512f14
<|MERGE_RESOLUTION|>--- conflicted
+++ resolved
@@ -33,18 +33,8 @@
 @with_logging(Logger.level.STUDY)
 class CircuitPropertyRandomVariate(
         ConditionedRandomVariate):
-<<<<<<< HEAD
-    """Generator of random values, for a (blue) brain circuit."""
-    circuit_model=\
-        Field(
-            __name__="circuit_model",
-            __type__=BlueBrainCircuitModel,
-            __doc__="Blue brain circuit model to compute random variates for.")
-        
-=======
     """A random variate that returns values for a circuit property,
     such as it's cell's gids, or positions in the circuit's physical space."""
->>>>>>> 88512f14
     
     circuit_model=\
         Field(
@@ -53,10 +43,6 @@
             __doc__="Blue brain circuit model to compute random variates for.")
     def __init__(self,
             circuit_model,
-<<<<<<< HEAD
-            condition_type=Record(),
-=======
->>>>>>> 88512f14
             *args, **kwargs):
         """...
         Parameters
@@ -68,7 +54,23 @@
         super().__init__(
             *args, **kwargs)
 
-<<<<<<< HEAD
+class RandomSpatialVariate(
+        CircuitPropertyRandomVariate):
+    """Generator of random values, for a (blue) brain circuit."""
+
+    def __init__(self,
+            circuit_model,
+            *args, **kwargs):
+        """Initialize Me
+        Parameters
+        ------------------------------------------------------------------------
+        circuit :: bluepy.v2.Circuit,
+        """
+        super().__init__(
+            circuit_model,
+            reset_condition_type=True,
+            *args, **kwargs)
+
     @property
     def circuit_geometry(self):
         """Provides circuit build geometry specific attribute
@@ -77,43 +79,6 @@
         """
         return self.circuit_model.geometry
 
-    def given(self,
-            *conditioning_vars):
-        """Set the condition type."""
-        self.logger.debug(
-            self.logger.get_source_info(),
-            """RandomSpatialVariate with conditioning vars {}"""\
-            . ormat(conditioning_vars))
-        return super().given(
-            *conditioning_vars,
-            reset_condition_type=True)
-=======
-class RandomSpatialVariate(
-        CircuitPropertyRandomVariate):
-    """Generator of random values, for a (blue) brain circuit."""
->>>>>>> 88512f14
-
-    def __init__(self,
-            circuit_model,
-            *args, **kwargs):
-        """Initialize Me
-        Parameters
-        ------------------------------------------------------------------------
-        circuit :: bluepy.v2.Circuit,
-        """
-        super().__init__(
-            circuit_model,
-            reset_condition_type=True,
-            *args, **kwargs)
-
-    @property
-    def circuit_geometry(self):
-        """Provides circuit build geometry specific attribute
-            specializations. Ideally we should be able to get this
-            information from  'circuit'.
-        """
-        return self.circuit_model.geometry
-
 class RandomPosition(
         RandomSpatialVariate):
     """Generate random positions in the circuit region."""
@@ -133,12 +98,9 @@
         self.offset = offset
         super().__init__(
             circuit_model,
-<<<<<<< HEAD
-=======
             columns=pd.Index(
                 ["X", "Y", "Z"],
                 name="axis"),
->>>>>>> 88512f14
             *args, **kwargs)
 
     def __call__(self,
@@ -150,7 +112,7 @@
             """generate RandomPosition with condition {}"""\
             .format(condition.value))
         return\
-            self.circuit_model\
+            self.circuit_geometry\
                 .random_position(
                     condition,
                     *args, **kwargs)
@@ -200,10 +162,7 @@
                 *args, **kwargs)
         super().__init__(
             circuit_model,
-<<<<<<< HEAD
-=======
             columns=[self.label],
->>>>>>> 88512f14
             *args, **kwargs)
 
     def __call__(self,
@@ -242,10 +201,7 @@
             = crossection
         super().__init__(
             circuit_model,
-<<<<<<< HEAD
-=======
             columns=[self.label],
->>>>>>> 88512f14
             *args, **kwargs)
 
     def __call__(self,
@@ -277,8 +233,6 @@
                 *args, **kwargs)
         super().__init__(
             circuit_model,
-<<<<<<< HEAD
-=======
             columns=pd.MultiIndex.from_tuples(
                 [("lower_corner", "X"),
                  ("lower_corner", "Y"),
@@ -287,7 +241,6 @@
                  ("upper_corner", "Y"),
                  ("upper_corner", "Z")],
                 names=["box_corners", "axis"]),
->>>>>>> 88512f14
             sampled_box_shape=sampled_box_shape,
             *args, **kwargs)
 
@@ -332,96 +285,9 @@
         """...Call Me..."""
         if not condition.hash_id in self.__gid_cache__:
             self.__gid_cache__[condition.hash_id]=\
-<<<<<<< HEAD
-                   list(
-                       circuit\
-                       .cells\
-                       .get(condition.as_dict)\
-                       .index)
-        if "size" in kwargs:
-            return np.random.choice(
-                self.__gid_cache__[condition.hash_id],
-                kwargs["size"])
-        return np.random.choice(
-            self.__gid_cache__[condition.hash_id])
-
-    def row(self, condition, value):
-        """..."""
-        return pd.DataFrame(
-            [value],
-            columns=["gid"],
-            index=condition.index)
-
-
-class RandomConnectionVariate(
-        ConditionedRandomVariate):
-    """Generate random pair of cell gids..."""
-    value_type = tuple
-    label = "connection"
-    circuit_model=\
-        Field(
-            __name__="circuit_model",
-            __type__=BlueBrainCircuitModel,
-            __doc__="The circuit model in which to generate random cells.")
-
-    def __init__(self,
-            circuit_model,
-            condition_type=Record(),
-            *args, **kwargs):
-        """..."""
-        self.random_cell=\
-            RandomCellVariate(
-                circuit_model,
-                *args, **kwargs)
-        self.__conn_cache__ = {{}}
-        super().__init__(
-            circuit_model=circuit_model,
-            condition_type=condition_type,
-            *args, **kwargs)
-
-    def given(self,
-            *conditioning_vars):
-        """Set the condition type."""
-        self.logger.debug(
-            self.logger.get_source_info(),
-            """RandomCellVariate with conditioning vars {}"""\
-            .format(conditioning_vars))
-        return super().given(
-            *conditioning_vars,
-            reset_condition_type=True)
-
-    def __call__(self,
-            condition,
-            *args, **kwargs):
-        """...Call Me..."""
-        pre_cell_type=\
-            condition.get_value(
-                "pre_cell_type")
-        post_cell_type=\
-                condition.get_value(
-                    "post_cell_type")
-        post_hash_id=\
-            post_cell_type.hash_id
-                
-        if not pre_hash_id in self.__conn_cache__:
-            self.__conn_cache__[pre_hash_id]= {}
-
-        if not post_hash_id in self.__conn_cache__[pre_hash_id]:
-            self.__conn_cache__[pre_hash_id][post_hash_id]=\
-                
-
-        if not condition.hash_id in self.__gid_cache__:
-            circuit = self.circuit_model.bluepy_circuit
-            self.__conn_cache__[condition.hash_id]=\
-                   list(circuit.cells\
-                        .get(
-                            condition.as_dict)\
-                        .index)
-=======
                 self.circuit_model\
                     .get_cell_group(
                         condition.as_dict)
->>>>>>> 88512f14
         if "size" in kwargs:
             return np.random.choice(
                 self.__gid_cache__[condition.hash_id],
@@ -481,12 +347,6 @@
             circuit_model,
             *args, **kwargs):
         """..."""
-<<<<<<< HEAD
-        return pd.DataFrame(
-            [value],
-            columns=["gid"],
-            index=condition.index)
-=======
         self.random_pre_cell=\
             RandomCellVariate(
                 circuit_model,
@@ -515,5 +375,4 @@
                     ("mtype", pathway[0])])),
             self.random_post_cell(
                  Condition([
-                    ("mtype", pathway[1])])))
->>>>>>> 88512f14
+                    ("mtype", pathway[1])])))