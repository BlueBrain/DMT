--- conflicted
+++ resolved
@@ -629,14 +629,10 @@
                 condition.get_value("pre_mtype"),
                 condition.get_value("post_mtype"))
 
-<<<<<<< HEAD
-       #                   names=[p.label for p in parameters]))
-=======
         conditions=\
             ConditionGenerator(
                 parameters,
                 is_permissible=is_permissible)
->>>>>>> 1e0da654
         measurement=\
             pd.DataFrame(
                 [__get_pathway_connection_probability(condition)
