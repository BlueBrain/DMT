"""Adapters for circuits from the Blue Brain Project.
These adapters leverage the bluepy API.

Guidelines
--------------------------------------------------------------------------------
As a first proof-of-principle we will implement assuming an O1.v6a circuit.
However, we may want to add another level of indirection to abstract away this
detail.
The Circuit type has changed drastically over past years, however if we 
use 'bluepy.v2.circuit.Circuit' as a type for all of them, we will rely on 
manual book-keeping to organize all the different adapters.
"""
from dmt.model import\
    interface, adapter
import numpy as np
import pandas as pd
from bluepy.v2.circuit\
    import Circuit
from bluepy.v2.enums\
    import Cell
#from bluepy.geometry.roi import ROI as RegionOfInterest
from dmt.vtk.utils.collections\
    import Record
from dmt.vtk.phenomenon\
    import Phenomenon
from dmt.vtk.author\
     import Author
from dmt.vtk.measurement\
     import StatisticalMeasurement
from dmt.vtk.utils.descriptor\
     import Field\
     ,      WithFCA
from dmt.vtk.measurement.parameter.group\
    import ParameterGroup
from dmt.vtk.measurement.parameter.random\
     import get_conditioned_random_variate
from dmt.vtk.utils.logging\
    import Logger\
    ,      with_logging
from dmt.vtk.measurement.condition\
    import Condition, ConditionGenerator
from neuro_dmt.utils.enums\
    import Direction
from neuro_dmt.utils.cell_type\
    import CellType
from neuro_dmt.analysis.comparison.validation.circuit.composition.by_layer\
    import CellDensityValidation\
    ,      CellRatioValidation\
    ,      InhibitorySynapseDensityValidation\
    ,      SynapseDensityValidation
from neuro_dmt.utils.brain_regions\
    import BrainRegion
from neuro_dmt.models.bluebrain.circuit\
     import geometry\
     ,      cell_collection\
     ,      utils\
     ,      BlueBrainModelHelper
from neuro_dmt.models.bluebrain.circuit.circuit_model\
    import BlueBrainCircuitModel
from neuro_dmt.models.bluebrain.circuit.random_variate\
    import RandomSpatialVariate\
    ,      RandomRegionOfInterest\
    ,      RandomSpanningColumnOfInterest\
    ,      RandomCellVariate\
    ,      RandomPairs\
    ,      RandomConnectionVariate\
    ,      RandomPathwayConnectionVariate
from neuro_dmt.models.bluebrain.circuit.geometry\
    import Cuboid, collect_sample, random_location
from neuro_dmt.models.bluebrain.circuit.measurements\
    import composition as composition_measurements
from neuro_dmt.models.bluebrain.circuit.measurements\
    import connectome as connectome_measurements
from neuro_dmt.measurement.parameter.spatial\
    import SomaDistance
from neuro_dmt.measurement.parameter\
    import AtlasRegion
from neuro_dmt.models.bluebrain.circuit.parameters\
    import Mtype\
    ,      MtypePathway


@interface.implementation(CellDensityValidation.AdapterInterface)
@interface.implementation(CellRatioValidation.AdapterInterface)
@interface.implementation(InhibitorySynapseDensityValidation.AdapterInterface)
@interface.implementation(SynapseDensityValidation.AdapterInterface)
@adapter.adapter(BlueBrainCircuitModel) #circuit model type adapted
class BlueBrainModelAdapter(
        WithFCA):
    """Adapt a circuit from the Blue Brain Project (BBP).
    This adapter was developed for the O1.v6a models developed at BBP in 2017-
    2018. The brain (micro-)circuit models are not atlas based, but are
    organized as hexagonal columns, while respecting the connectivity patterns
    observed in real brain circuits.
    """
    author=\
        Author.zero
    label=\
        "adapter"
    brain_region=\
        Field.Optional(
            __name__="brain_region",
            __type__=BrainRegion,
            __doc__="Provides a model independent tag for the brain region.")
    sample_size=\
        Field(
            __name__="sample_size",
            __type__=int,
            __default__=20,
            __doc__="""Number of samples to be drawn for each
            statistical measurement.""")
    model_label=\
        Field(
            __name__="model_label",
            __type__=str,
            __default__="BlueBrainCircuitAdapter.",
            __doc__="""Label to be used in reporting.""")
    
    def __init__(self,
            sampled_box_shape=100.*np.ones(3), 
            *args, **kwargs):
        """..."""
        self._sampled_box_shape\
            = sampled_box_shape
        super().__init__(
            *args, **kwargs)

    def get_label(self,
            circuit):
        """method required by adapter interface."""
        return self.model_label

    def filled(self,
            measurement,
            by):
        """...

        Parameters
        ------------------------------------------------------------------------
        measurement :: pandas.DataFrame,#with columns 'mean' and 'std'
        by :: List[FiniteValuedParameter] #the parameters conditioning
        ~                                 #self.spatial_random_variate
        """
        if measurement.data.empty:
            if len(by) > 1:
                parameter_group=\
                    ParameterGroup(*by)
                parameter_value_dicts=\
                    list(ParameterGroup(*by).kwargs)
                index=\
                    pd.MultiIndex.from_tuples(
                        tuples=[
                            tuple(parameter_value[parameter.label]
                                  for parameter in by)
                            for parameter_value in parameter_value_dicts],
                        names=[parameter.label for parameter in by])

            if len(by) == 1:
                index=\
                    pd.Index(
                        by.values,
                        name=by.label)
            measurement.data=\
                pd.DataFrame(
                    [{"mean": np.nan, "std": np.nan} for _ in index],
                    index = index)
        else:
            for p in by:
                measurement.data\
                    = p.filled(
                    measurement.data)
        return measurement

    def statistical_measurement(self,
            circuit_model,
            method,
            get_random_variate,
            parameters={},
            fill_missing_param_values=True,
            *args, **kwargs):
        """..."""
        self.logger.debug(
            self.logger.get_source_info(),
            """get statistical measurement from adapter with parameters {}"""\
            .format(parameters))
        self.logger.debug(
            self.logger.get_source_info(),
            """get statitistical measurement from adapter with kwargs {}"""\
            .format(list(kwargs.keys())))
        if not "jis_permissible" in kwargs:
            raise ValueError(
                "statistical measurement called without is_permissible")
        measurement=\
            StatisticalMeasurement(
                random_variate=get_random_variate(
                    circuit_model,
                    *args, **kwargs
                ).given(
                    *parameters,
                    **kwargs),
                sample_size=self.sample_size
            ).get(
                method,
                *args, **kwargs)
        if fill_missing_param_values:
            measurement=\
                self.filled(
                    measurement,
                    by=parameters)
        return measurement.plus(
            model_label=circuit_model.get_label(),
            model_uri=circuit_model.get_uri())

    def spatial_measurement(self,
            circuit_model,
            method,
            parameters=[],
            fill_missing_param_values=True,
            *args, **kwargs):
        """..."""
        if not parameters: #special case, sensible for specific area circuits (sscx, CA1)
            measurment=\
                self.statistical_measurement(
                    circuit_model,
                    method,
                    get_random_variate=RandomSpanningColumnOfInterest,
                    parameters={circuit_model\
                                .geometry\
                                .spanning_column_parameter()},
                    fill_missing_param_values=fill_missing_param_values,
                    *args, **kwargs)
        measurement=\
            self.statistical_measurement(
                circuit_model,
                method,
                get_random_variate=RandomRegionOfInterest,
                parameters=parameters,
                sampled_box_shape=self._sampled_box_shape,
                *args, **kwargs)
        return Record(
            brain_region=circuit_model.brain_region,
            **measurement.as_dict)
        return measurement
    
    def get_cell_density(self,
            circuit_model,
            spatial_parameters=[],
            by_property=None,
            for_cell_type=CellType.Any,
            *args, **kwargs):
        """..."""
        return\
            self.spatial_measurement(
                circuit_model=circuit_model,
                method=composition_measurements.CellDensity(
                    circuit_model.bluepy_circuit,
                    by_property=by_property,
                    for_cell_type=for_cell_type,
                    *args, **kwargs),
                parameters=spatial_parameters,
                *args, **kwargs)

    def get_mtype_cell_density(self,
                circuit_model,
                spatial_parameters=[],
                *args, **kwargs):
        """..."""
        return\
            self.spatial_measurement(
                circuit_model=circuit_model,
                method=composition_measurements.MtypeCellDensity(
                    circuit_model.bluepy_circuit,
                    *args, **kwargs),
                parameters=spatial_parameters,
                *args, **kwargs)

    def get_cell_ratio(self,
            circuit_model,
            spatial_parameters=[],
            *args, **kwargs):
        """..."""
        return\
            self.spatial_measurement(
                circuit_model=circuit_model,
                method=composition_measurements.CellRatio(
                    circuit_model.bluepy_circuit),
                parameters=spatial_parameters,
                *args, **kwargs)

    def get_inhibitory_synapse_density(self,
            circuit_model,
            spatial_parameters=[],
            *args, **kwargs):
        """..."""
        return\
            self.spatial_measurement(
                circuit_model=circuit_model,
                method=composition_measurements.InhibitorySynapseDensity(
                    circuit_model.bluepy_circuit),
                parameters=spatial_parameters,
                *args, **kwargs)

    def get_excitatory_synapse_density(self,
            circuit_model,
            spatial_parameters=[],
            *args, **kwargs):
        """..."""
        return\
            self.spatial_measurement(
                circuit_model=circuit_model,
                method=composition.ExcitatorySynapseDensity(
                    circuit_model.bluepy_circuit),
                parameters=spatial_parameters,
                *args, **kwargs)

    def get_synapse_density(self,
            circuit_model,
            spatial_parameters=[],
            *args, **kwargs):
        """..."""
        return\
            self.spatial_measurement(
                circuit_model=circuit_model,
                method=composition_measurements.ExtrinsicIntrinsicSynapseDensity(
                    circuit_model.bluepy_circuit),
                parameters=spatial_parameters,
                *args, **kwargs)

    def _get_pathways_permissible(self,
            is_permissible,
            pathways):
        """..."""
        def pathways_permissible(condition):
            """..."""
            pathway=(
                condition.get_value("pre_mtype"),
                condition.get_value("post_mtype"))
            return\
                is_permissible(condition) and\
                pathway in pathways

        return pathways_permissible

    def pathway_measurement(self,
            circuit_model,
            get_measurement_method,
            get_random_variate,
            parameters={},
            pathways=set(),
            fill_missing_param_values=False,
            *args, **kwargs):
        """Meassure (mtype --> mtype) pathways.
        Arguments
        --------------
        pathways: List[Tuple(PreMtype, PostMtype)]"""
        if not parameters:
             parameters=[
                 Mtype(
                     circuit=circuit_model.bluepy_circuit,
                     label="pre_mtype"),
                 Mtype(
                     circuit=circuit_model.bluepy_circuit,
                     label="post_mtype")]
        if pathways:
            kwargs["is_permissible"]=\
                self._get_pathways_permissible(
                    is_permissible,
                    pathways)
        return\
            self.statistical_measurement(
                circuit_model,
                method=get_measurement_method(
                    circuit=circuit_model.bluepy_circuit,
                    *args, **kwargs),
                get_random_variate=get_random_variate,
                parameters=parameters,
                fill_missing_param_values=fill_missing_param_values,
                *args, **kwargs)

    def get_pathway_synapse_count(self,
            circuit_model,
            parameters=[],
            pathways=set(),
            *args, **kwargs):
        """Get statistics for number of synapses in a connection."""
        return\
            self.pathway_measurement(
                circuit_model,
                connectome_measurements.PairSynapseCount,
                get_random_variate=RandomConnectionVariate,
                parameters=parameters,
                pathways=pathways,
                *args, **kwargs)

    def get_pathway_connection_strength(self,
            circuit_model,
            parameters={},
            pathways=set(),
            *args, **kwargs):
        """Measure the strength of connections in a (mtype->mtype) pathway."""
        return\
            self.pathway_measurement(
                circuit_model,
                connectome_measurements.ConnectionStrength,
                parameters=parameters,
                pathways=pathways,
                *args, **kwargs)

    def get_pathway_connection_count(self,
            circuit_model,
            parameters=[],
            pathways=set(),
            *args, **kwargs):
        """Get statistical summary of the number of connections in a
        (mtype --> mtype) pathway.
        The analyzed phenomenon is essentially connection probability ---
        that is the probability that two neurons with given pre and post mtypes
        are connected.
        We have a separate method to directly compute connection probability
        without using the statistical measurement infrastructure used for
        this version...
        """
        return\
            self.pathway_measurement(
                circuit_model,
                connectome_measurements.PairConnection,
                get_random_variate=RandomPairs,
                pathways=pathways,
                parameters=parameters,
                *args, **kwargs)

    def get_pathway_connection_probability(self,
            circuit_model,
            parameters=[],
            pathways=set(),
            upper_bound_soma_distance=100.,
            *args, **kwargs):
        """Get pathway connection probability
        as a function of distance.
        """
        self.logger.debug(
            self.logger.get_source_info(),
            "get_pathway_connection_probability kwargs {}"\
            .format(kwargs))
        if not parameters:
            parameters=[
                AtlasRegion(
                    values=[circuit_model.representative_subregion]),
                Mtype(
                    circuit_model.bluepy_circuit,
                    label="pre_mtype"),
                Mtype(
                    circuit_model.bluepy_circuit,
                    label="post_mtype")]
        soma_distance_params=[
            param for param in parameters
            if param.label == "soma_distance"]
        assert len(soma_distance_params) <= 1
        by_distance=\
            len(soma_distance_params) == 1
        if not by_distance:
            soma_distance=\
                SomaDistance(0., 2 * upper_bound_soma_distance, 2)
            parameters.append(
                soma_distance)
        else:
            soma_distance=\
                soma_distance_params[0]
        self.logger.debug(
            self.logger.get_source_info(),
            "get pathway connection probability with parameter values",
            "region: {}".format(parameters[0].values),
            "pre_mtype: {}".format(parameters[1].values),
            "post_mtype: {}".format(parameters[2].values),
            "soma distance: {}".format(soma_distance.values))
        measurement=\
            self.pathway_measurement(
                circuit_model,
                connectome_measurements.PairConnection,
                get_random_variate=RandomPairs,
                parameters=parameters,
                pathways=pathways,
                distance_binner=soma_distance._binner,
                *args, **kwargs)
        if not by_distance:
            measurement.data=\
                measurement.data.xs(
                    (0., upper_bound_soma_distance),
                    level=soma_distance.label)
        return measurement

    def get_pathway_efferent_connection_count(self,
            circuit_model,
            parameters=[],
            pathways=set(),
            upper_bound_soma_distance=100.,
            cache_size=None,
            *args, **kwargs):
        """Get number of outgoing connections in a pathway.
        For now, a cut-paste solution, will be cleaned up"""
        if not parameters:
            parameters=[
                AtlasRegion(
                    values=[circuit_model.representative_subregion]),
                Mtype(
                    circuit_model.bluepy_circuit,
                    label="pre_mtype"),
                Mtype(
                    circuit_model.bluepy_circuit,
                    label="post_mtype")]
        soma_distance_params=[
            param for param in parameters
            if param.label == "soma_distance"]
        assert len(soma_distance_params) <= 1
        by_distance=\
            len(soma_distance_params) == 1
        if not by_distance:
            soma_distance=\
                SomaDistance(0., 2 * upper_bound_soma_distance, 2)
            parameters.append(
                soma_distance)
        else:
            soma_distance=\
                soma_distance_params[0]
        self.logger.debug(
            self.logger.get_source_info(),
            "get pathway efferent connection count with parameter values",
            "region: {}".format(parameters[0].values),
            "pre_mtype: {}".format(parameters[1].values),
            "post_mtype: {}".format(parameters[2].values),
            "soma distance: {}".format(soma_distance.values))

        def __random_sample(gids):
            """..."""
            if len(gids) == 0:
                return np.array([])
            return\
                np.random.choice(gids, cache_size)\
                if cache_size else gids
                   
        region_label=\
            circuit_model.region_label
        XYZ=[
            Cell.X, Cell.Y, Cell.Z]
        empty_dataframe=\
            pd.DataFrame(
                [],
                columns=["mean", "std"])
        was_cached=\
            set()
        number_cells_mtype=\
            {}
        has_efferent_connections=\
            {}
        connection_counts=\
            {}

        def __get_distances(
                origin,
                cells):
            """..."""
            return\
                soma_distance._binner\
                .get_bins(
                    np.linalg.norm(
                        cells[XYZ].values - origin,
                        axis=1))

        def __get_efferent_mtype_counts(
                pre_gid,
                all_cells):
            """..."""
            origin=\
                all_cells.loc[pre_gid][XYZ]\
                         .values\
                         .astype(float)
            post_gids=\
                circuit_model\
                .connectome\
                .efferent_gids(pre_gid)
            post_cells=\
                all_cells\
                .reindex(post_gids)\
                .dropna()
            N = post_cells.shape[0]
            return\
                pd.DataFrame(
                    {"count": np.ones(N),
                     "post_mtype": post_cells[Cell.MTYPE].values,
                     "soma_distance": __get_distances(origin, post_cells)})\
                  .groupby(["post_mtype", "soma_distance"])\
                  .agg(sum)\
                  .dropna()

        def __add_to_cache(
                mtype,
                region,
                all_cells):
            """..."""
            cell_type={
                Cell.MTYPE: mtype}
            if region:
                cell_type[Cell.REGION]=\
                    region
            mtype_gids=\
                __random_sample(
                    all_cells.index[
                        all_cells[Cell.MTYPE].values == mtype])
            number_cells_mtype[mtype]=\
                len(mtype_gids)
            self.logger.debug(
                self.logger.get_source_info(),
                "cache {} mtype {} cells, region {}"\
                .format(
                    len(mtype_gids),
                    mtype,
                    region))
            if len(mtype_gids) > 0:
                has_efferent_connections[mtype]=\
                    True
                connection_counts[(region, mtype)]=\
                    pd.concat([
                        __get_efferent_mtype_counts(gid, all_cells)
                        for gid in mtype_gids])\
                      .groupby(["post_mtype", "soma_distance"])\
                      .agg(["mean", "std"])\
                      .dropna()\
                      ["count"]
            else:
                has_efferent_connections[mtype]=\
                    False
            was_cached.add(mtype)

        def __get_cell_type(
                mtype,
                region):
            """..."""
            return\
                {Cell.MTYPE: mtype,
                 region_label: region}\
                 if region else\
                    {Cell.MTYPE: mtype}

        def __get_pathway_efferent_connection_count(
                condition):
            """..."""
            self.logger.debug(
                self.logger.get_source_info(),
                "get pathway connection probability for condition {}"\
                .format(condition.value))
            region=\
                condition.get_value(
                    region_label)
            pre_mtype=\
                condition.get_value(
                    "pre_mtype")
            post_mtype=\
                condition.get_value(
                    "post_mtype")
            soma_distance=\
                condition.get_value(
                    "soma_distance")
            pre_cell_type=\
                __get_cell_type(
                    pre_mtype, region)
            post_cell_type=\
                __get_cell_type(
                    post_mtype, region)
            pathway=\
                (region, pre_mtype, post_mtype)
            all_cells=\
                circuit_model\
                  .cells\
                  .get(
                      group={region_label: region} if region else None,
                      properties=[Cell.MTYPE] + XYZ)
            if pre_mtype not in was_cached:
                __add_to_cache(
                    pre_mtype,
                    region,
                    all_cells)
            if not (region, pre_mtype) in connection_counts:
                return empty_dataframe
            try:
                dataframe=\
                    connection_counts[(region, pre_mtype)]
                return\
                    dataframe.xs(
                        (post_mtype, soma_distance),
                        level=("post_mtype", "soma_distance"))
            except KeyError as key_error:
                self.logger.alert(
                    self.logger.get_source_info(),
                    "KeyError {}".format(key_error),
                    "while looking for post_mtype {}, soma_distance{}"\
                    .format(
                        post_mtype,
                        soma_distance))
                return empty_dataframe

        def __get_parameter_values(
                condition ):
            """..."""
            region=\
                condition.get_value(
                    region_label)
            if not region:
                return(
                    "Any",
                    condition.get_value("pre_mtype"),
                    condition.get_value("post_mtype"),
                    condition.get_value("soma_distance"))
            return(
                region,
                condition.get_value("pre_mtype"),
                condition.get_value("post_mtype"),
                condition.get_value("soma_distance"))
        
        is_permissible=\
            self._get_pathways_permissible(
                kwargs.get(
                    "is_permissible",
                    lambda condition: True),
                pathways)
        conditions = list(
            ConditionGenerator(
                parameters,
                is_permissible=is_permissible))
        condition_dataframe_list=[
            (condition, __get_pathway_efferent_connection_count(condition))
            for condition in conditions]
        measurement=\
            pd.concat([
                dataframe for _, dataframe in condition_dataframe_list
                if not dataframe.empty])\
              .set_index(
                  pd.MultiIndex.from_tuples(
                      [__get_parameter_values(condition)
                       for condition, dataframe in condition_dataframe_list
                       if not dataframe.empty],
                      names=[
                          "region","pre_mtype","post_mtype","soma_distance"]))
        return\
            Record(
                phenomenon=Phenomenon(
                    "Pathway Efferent Connection Count",
                    "Number of efferent connections in an mtype-->mtype pathway.",
                    group="connectome"),
                label="in-silico",
                model_label=circuit_model.get_label(),
                model_uri=circuit_model.get_uri(),
                sampling_method="All pathway pairs and connections were used",
                sample_size=np.nan,
                measurement_method="""Pre-mtype cells were sampled randomly,
                and their efferent connections grouped by mtype and
                soma distance and counted.""",
                data=measurement,
                units="",
                parameter_groups=[p.label for p in parameters])

<<<<<<< HEAD
=======

    def get_pathway_afferent_connection_count(self,
            circuit_model,
            parameters=[],
            pathways=set(),
            upper_bound_soma_distance=100.,
            cache_size=None,
            *args, **kwargs):
        """Get number of outgoing connections in a pathway.
        For now, a cut-paste solution, will be cleaned up"""
        if not parameters:
            parameters=[
                AtlasRegion(
                    values=[circuit_model.representative_subregion]),
                Mtype(
                    circuit_model.bluepy_circuit,
                    label="pre_mtype"),
                Mtype(
                    circuit_model.bluepy_circuit,
                    label="post_mtype")]
        soma_distance_params=[
            param for param in parameters
            if param.label == "soma_distance"]
        assert len(soma_distance_params) <= 1
        by_distance=\
            len(soma_distance_params) == 1
        if not by_distance:
            soma_distance=\
                SomaDistance(0., 2 * upper_bound_soma_distance, 2)
            parameters.append(
                soma_distance)
        else:
            soma_distance=\
                soma_distance_params[0]
        self.logger.debug(
            self.logger.get_source_info(),
            "get pathway afferent connection count with parameter values",
            "region: {}".format(parameters[0].values),
            "pre_mtype: {}".format(parameters[1].values),
            "post_mtype: {}".format(parameters[2].values),
            "soma distance: {}".format(soma_distance.values))

        def __random_sample(gids):
            """..."""
            return\
                np.random.choice(gids, cache_size)\
                if cache_size else gids
                   
        region_label=\
            circuit_model.region_label
        XYZ=[
            Cell.X, Cell.Y, Cell.Z]
        empty_dataframe=\
            pd.DataFrame(
                [],
                columns=["mean", "std"])
        was_cached=\
            set()
        number_cells_mtype=\
            {}
        has_afferent_connections=\
            {}
        connection_counts=\
            {}

        def __get_distances(
                origin,
                cells):
            """..."""
            return\
                soma_distance._binner\
                .get_bins(
                    np.linalg.norm(
                        cells[XYZ].values - origin,
                        axis=1))

        def __get_afferent_mtype_counts(
                post_gid,
                all_cells):
            """..."""
            origin=\
                all_cells.loc[post_gid][XYZ]\
                         .values\
                         .astype(float)
            pre_gids=\
                circuit_model\
                .connectome\
                .afferent_gids(post_gid)
            pre_cells=\
                all_cells\
                .reindex(pre_gids)\
                .dropna()
            N = pre_cells.shape[0]
            return\
                pd.DataFrame(
                    {"count": np.ones(N),
                     "pre_mtype": pre_cells[Cell.MTYPE].values,
                     "soma_distance": __get_distances(origin, pre_cells)})\
                  .groupby(["pre_mtype", "soma_distance"])\
                  .agg(sum)\
                  .dropna()

        def __add_to_cache(
                mtype,
                region,
                all_cells):
            """..."""
            cell_type={
                Cell.MTYPE: mtype}
            if region:
                cell_type[Cell.REGION]=\
                    region
            mtype_gids=\
                __random_sample(
                    all_cells.index[
                        all_cells[Cell.MTYPE].values == mtype])
            number_cells_mtype[mtype]=\
                len(mtype_gids)
            self.logger.debug(
                self.logger.get_source_info(),
                "cache {} mtype {} cells, region {}"\
                .format(
                    len(mtype_gids),
                    mtype,
                    region))
            if len(mtype_gids) > 0:
                has_afferent_connections[mtype]=\
                    True
                connection_counts[(region, mtype)]=\
                    pd.concat([
                        __get_afferent_mtype_counts(gid, all_cells)
                        for gid in mtype_gids])\
                      .groupby(["pre_mtype", "soma_distance"])\
                      .agg(["mean", "std"])\
                      .dropna()\
                      ["count"]
            else:
                has_afferent_connections[mtype]=\
                    False
            was_cached.add(mtype)

        def __get_cell_type(
                mtype,
                region):
            """..."""
            return\
                {Cell.MTYPE: mtype,
                 region_label: region}\
                 if region else\
                    {Cell.MTYPE: mtype}

        def __get_pathway_afferent_connection_count(
                condition):
            """..."""
            self.logger.debug(
                self.logger.get_source_info(),
                "get pathway connection probability for condition {}"\
                .format(condition.value))
            region=\
                condition.get_value(
                    region_label)
            pre_mtype=\
                condition.get_value(
                    "pre_mtype")
            post_mtype=\
                condition.get_value(
                    "post_mtype")
            soma_distance=\
                condition.get_value(
                    "soma_distance")
            pre_cell_type=\
                __get_cell_type(
                    pre_mtype, region)
            post_cell_type=\
                __get_cell_type(
                    post_mtype, region)
            pathway=\
                (region, pre_mtype, post_mtype)
            all_cells=\
                circuit_model\
                  .cells\
                  .get(
                      group={region_label: region} if region else None,
                      properties=[Cell.MTYPE] + XYZ)
            if post_mtype not in was_cached:
                __add_to_cache(
                    post_mtype,
                    region,
                    all_cells)
            if not (region, post_mtype) in connection_counts:
                return empty_dataframe
            try:
                dataframe=\
                    connection_counts[
                        (region, post_mtype)]
                return\
                    dataframe.xs(
                        (pre_mtype, soma_distance),
                        level=("pre_mtype", "soma_distance"))
            except KeyError as key_error:
                self.logger.alert(
                    self.logger.get_source_info(),
                    "KeyError {}".format(key_error),
                    "while looking for pre_mtype {}, soma_distance{}"\
                    .format(
                        pre_mtype,
                        soma_distance))
                return empty_dataframe

        def __get_parameter_values(
                condition ):
            """..."""
            region=\
                condition.get_value(
                    region_label)
            if not region:
                return(
                    "Any",
                    condition.get_value("pre_mtype"),
                    condition.get_value("post_mtype"),
                    condition.get_value("soma_distance"))
            return(
                region,
                condition.get_value("pre_mtype"),
                condition.get_value("post_mtype"),
                condition.get_value("soma_distance"))
        
        is_permissible=\
            self._get_pathways_permissible(
                kwargs.get(
                    "is_permissible",
                    lambda condition: True),
                pathways)
        conditions = list(
            ConditionGenerator(
                parameters,
                is_permissible=is_permissible))
        condition_dataframe_list=[
            (condition, __get_pathway_afferent_connection_count(condition))
            for condition in conditions]
        measurement=\
            pd.concat([
                dataframe for _, dataframe in condition_dataframe_list
                if not dataframe.empty])\
              .set_index(
                  pd.MultiIndex.from_tuples(
                      [__get_parameter_values(condition)
                       for condition, dataframe in condition_dataframe_list
                       if not dataframe.empty],
                      names=[
                          "region","pre_mtype","post_mtype","soma_distance"]))
        return\
            Record(
                phenomenon=Phenomenon(
                    "Pathway Efferent Connection Count",
                    "Number of efferent connections in an mtype-->mtype pathway.",
                    group="connectome"),
                label="in-silico",
                model_label=circuit_model.get_label(),
                model_uri=circuit_model.get_uri(),
                sampling_method="All pathway pairs and connections were used",
                sample_size=np.nan,
                measurement_method="""Pre-mtype cells were sampled randomly,
                and their efferent connections grouped by mtype and
                soma distance and counted.""",
                data=measurement,
                units="",
                parameter_groups=[p.label for p in parameters])

>>>>>>> ec1e62ad
    def get_pathway_soma_distance(self,
            circuit_model,
            parameters=[],
            pathways=set(),
            *args, **kwargs):
        """Get a statistical summary of the distance between cell somas."""
        return\
            self.pathway_measurement(
                circuit_model,
                connectome_measurements.SomaDistance,
                parameters=parameters,
                pathways=pathways,
                *args, **kwargs)

    def cell_group_measurement(self,
            circuit_model,
            get_measurement_method,
            parameters=[],
            *args, **kwargs):
        """Make (statistical) measurements of cell groups in a circuit."""
        if not parameters:
            parameters = [
                Mtype(circuit_model.bluepy_circuit)]
        return\
            self.statistical_measurement(
                circuit_model,
                method=get_measurement_method(
                    circuit=circuit_model.bluepy_circuit,
                    *args, **kwargs),
                get_random_variate=RandomCellVariate,
                parameters=parameters,
                *args, **kwargs)

    def get_cell_bouton_density(self,
            circuit_model,
            parameters=[],
            *args, **kwargs):
        """..."""
        return\
            self.cell_group_measurement(
                circuit_model,
                connectome_measurements.BoutonDensity,
                parameters=parameters,
                *args, **kwargs)

    def get_cell_interbouton_interval(self,
            circuit_model,
            parameters=[],
            *args, **kwargs):
        """Get a statistical summary of interbouton intervals"""
        return\
            self.cell_group_measurement(
                circuit_model,
                connectome_measurements.InterboutonInterval,
                parameters=parameters,
                *args, **kwargs)

    def get_cell_connection_count(
            circuit_model,
            connection_type=Direction.IN,
            parameters=[],
            *args, **kwargs):
        """Statistical summary of Afferent or Efferent connection count
        of cells in a group, specified by 'parameters'"""
        if connection_type not in {Direction.IN, Direction.OUT}:
            raise ValueError(
                "Unknown connection type {}".format(connection_type),
                "Please set connection_type to one of:\n\t 1.{}\n\t 2.{}"\
                .format(Direction.IN, Direction.OUT))
        get_measurement_method=\
            connectome_measurements.AfferentConnectionCount\
            if connection_type == Direction.IN else\
               connectome_measurements.EfferentConnectionCount
        return\
            self.cell_group_measurement(
                circuit_model,
                get_measurement_method,
                parameters=parameters,
                *args, **kwargs)

    def get_cell_synapse_count(
            circuit_model,
            connection_type=Direction.IN,
            parameters=[]):
        """..."""
        if connection_type not in {Direction.IN, Direction.OUT}:
            raise ValueError(
                "Unknown connection type {}".format(connection_type),
                "Please set connection_type to one of:\n\t 1.{}\n\t 2.{}"\
                .format(Direction.IN, Direction.OUT))
        get_measurement_method=\
            connectome_measurements.AfferentSynapseCount\
            if connection_type == Direction.IN else\
               connectome_measurements.EfferentSynapseCount
        return\
            self.cell_group_measurement(
                cirucit_model,
                get_measurement_method,
                parameters=parameters,
                *args, **kwargs)
<|MERGE_RESOLUTION|>--- conflicted
+++ resolved
@@ -758,8 +758,6 @@
                 units="",
                 parameter_groups=[p.label for p in parameters])
 
-<<<<<<< HEAD
-=======
 
     def get_pathway_afferent_connection_count(self,
             circuit_model,
@@ -1029,7 +1027,6 @@
                 units="",
                 parameter_groups=[p.label for p in parameters])
 
->>>>>>> ec1e62ad
     def get_pathway_soma_distance(self,
             circuit_model,
             parameters=[],
