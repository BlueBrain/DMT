--- conflicted
+++ resolved
@@ -494,10 +494,6 @@
             pathways=set(),
             upper_bound_soma_distance=100.,
             cache_size=None,
-<<<<<<< HEAD
-            distance_binner=SomaDistance(0., 2000., 50.)._binner,
-=======
->>>>>>> 2afe0162
             *args, **kwargs):
         """Get number of outgoing connections in a pathway.
         For now, a cut-paste solution, will be cleaned up"""
@@ -533,8 +529,6 @@
             "post_mtype: {}".format(parameters[2].values),
             "soma distance: {}".format(soma_distance.values))
 
-<<<<<<< HEAD
-=======
         def __random_sample(gids):
             """..."""
             return\
@@ -737,7 +731,6 @@
                 units="",
                 parameter_groups=[p.label for p in parameters])
 
->>>>>>> 2afe0162
 
         def __random_sample(gids):
             """..."""
