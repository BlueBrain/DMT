"""iso cortex models"""

from neuro_dmt.utils\
    import brain_regions
from neuro_dmt.models.bluebrain.circuit.atlas.build\
    import AtlasBasedLayeredCircuitSpecialization, AtlasCircuitGeometry
from neuro_dmt.models.bluebrain.circuit.circuit_model\
    import AtlasBasedCircuitModel


class IsoCortexAtlasSpecialization(
        AtlasBasedLayeredCircuitSpecialization):
    """..."""
    def __init__(self,
            *args, **kwargs):
        """..."""
        if "brain_region" not in kwargs: #if there, it should be a cortex sub-region, eg SSCx
            kwargs["brain_region"]=\
                brain_regions.cortex
        self.atlas_acronym_separator=\
            '' #empty string, i.e. no separator
        self.representative_region=\
            "SSp-ll" #primary Somatosensory lower-limb (i.e. hind-limb)
        super().__init__(
            *args, **kwargs)

    def get_spanning_column_parameter(self,
            regions=["SSp-ll"]):
        """..."""
        raise NotImplementedError(
            """""")


class IsoCortexAtlasBasedCircuitGeometry(
        AtlasCircuitGeometry):
    """AtlasCircuitGeometry whose 'circuit_specialization' has already
    been set to 'CorticalAtlasSpecialization'"""
    def __init__(self,
            circuit,
            *args, **kwargs):
        """..."""
        self.circuit_specialization\
            = IsoCortexAtlasSpecialization(
                *args, **kwargs)
        super().__init__(
            circuit,
            *args, **kwargs)


class IsoCortexAtlasBasedCircuitModel(
        AtlasBasedCircuitModel):
    """..."""
    def __init__(self,
            *args, **kwargs):
        """..."""
        self.geometry_type\
            = IsoCortexAtlasBasedCircuitGeometry
        super().__init__(
            *args, **kwargs)


def get_iso_cortex_circuit_model(
        circuit_config,
        animal,
        atlas_path=None,
        *args, **kwargs):
    """Factory method that puts together default data
    to create a class...."""
    return\
<<<<<<< HEAD
        IsoCortexAtlasBasedCircuitModel(
=======
        AtlasBasedCircuitModel(
>>>>>>> bfcc3df7
            animal=animal,
            brain_region=brain_regions.cortex,
            geometry_type=IsoCortexAtlasBasedCircuitGeometry,
            circuit_config=circuit_config,
            atlas_path=atlas_path)<|MERGE_RESOLUTION|>--- conflicted
+++ resolved
@@ -67,11 +67,7 @@
     """Factory method that puts together default data
     to create a class...."""
     return\
-<<<<<<< HEAD
-        IsoCortexAtlasBasedCircuitModel(
-=======
         AtlasBasedCircuitModel(
->>>>>>> bfcc3df7
             animal=animal,
             brain_region=brain_regions.cortex,
             geometry_type=IsoCortexAtlasBasedCircuitGeometry,
