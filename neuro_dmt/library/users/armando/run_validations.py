import os
import sys
import bluepy
from bluepy.v2.enums import Cell
from neuro_dmt.library.users.armando.validations.hippocampus import\
    MtypeCellDensityValidation, ByLayerCellDensityValidation,\
    BoutonDensityValidation
from neuro_dmt.library.users.armando.models.hippocampus import\
    HippocampusAdapter

circuit_path = '/gpfs/bbp.cscs.ch/project/proj42/circuits/O1/20180904/CircuitConfig'

circuit = bluepy.v2.circuit.Circuit(circuit_path)

<<<<<<< HEAD
=======
sys.stdout.write(
    "Load data from current location: {}\n".format(
        os.path.dirname(__file__)))

mtype_cell_density\
    = MtypeCellDensityValidation(
        data_path=os.path.join(
            os.path.dirname(__file__),
            "data", "Armando2018_by_mtype.tsv"),
        adapter=HippocampusAdapter())
mtype_cell_density(circuit)
>>>>>>> d5c7b1a4

def run_valid(validation):
    valid = validation(adapter=HippocampusAdapter())
    return valid(circuit)


run_valid(MtypeCellDensityValidation)
run_valid(ByLayerCellDensityValidation)
run_valid(BoutonDensityValidation)<|MERGE_RESOLUTION|>--- conflicted
+++ resolved
@@ -12,20 +12,20 @@
 
 circuit = bluepy.v2.circuit.Circuit(circuit_path)
 
-<<<<<<< HEAD
-=======
-sys.stdout.write(
-    "Load data from current location: {}\n".format(
-        os.path.dirname(__file__)))
+# <<<<<<< HEAD
+# =======
+# sys.stdout.write(
+#     "Load data from current location: {}\n".format(
+#         os.path.dirname(__file__)))
 
-mtype_cell_density\
-    = MtypeCellDensityValidation(
-        data_path=os.path.join(
-            os.path.dirname(__file__),
-            "data", "Armando2018_by_mtype.tsv"),
-        adapter=HippocampusAdapter())
-mtype_cell_density(circuit)
->>>>>>> d5c7b1a4
+# mtype_cell_density\
+#     = MtypeCellDensityValidation(
+#         data_path=os.path.join(
+#             os.path.dirname(__file__),
+#             "data", "Armando2018_by_mtype.tsv"),
+#         adapter=HippocampusAdapter())
+# mtype_cell_density(circuit)
+# >>>>>>> d5c7b1a48308b9cfec0d46c6ff05049eb99ddcb6
 
 def run_valid(validation):
     valid = validation(adapter=HippocampusAdapter())
