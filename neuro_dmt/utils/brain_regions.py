"""Utility class to work with brain regions.
This is a good playground to understand descriptors and type validations."""

from abc import ABC, abstractmethod
from dmt.vtk.utils.descriptor import Field, WithFCA
from dmt.vtk.utils.string_utils import make_label, make_name
<<<<<<< HEAD
from dmt.vtk.utils import typecheck
=======
from dmt.vtk.measurement.parameter.finite import FiniteValuedParameter
>>>>>>> fc1e9714


class BrainRegion(WithFCA, ABC):
    """Base class to represent regions of the brain.

    Attributes
    ----------------------------------------------------------------------------
    __subtypes__ :: Dict
    __values__ :: List, or a Generator ()

    __label__ :: String #deriving class should modify, eg Cortex
    """
    name = Field(
        __name__="name",
        __type__=str,
        __doc__="""A name that will be used to point to this BrainRegion.
        Make sure that you enter as unique name as you can imagine. Some
        level disambiguation will be used to make name unique."""
    )
    label = Field(
        __name__="label",
        __type__=str,
        __doc__="Specify how to call this BrainRegion in reports and plots."
    )
    acronyms = Field(
        __name__="acronyms",
        __type__=list,
        __doc__="""A list of acronyms that may be used for this brain-region."""
    )
    subregions = Field(
        __name__="subregions",
        __type__=dict,
<<<<<<< HEAD
        __is_valid_value__=lambda
=======
        __is_valid_value__=Field.typecheck.mapping(str, "__class__"),
>>>>>>> fc1e9714
        __doc__="""You may specify the regions contained within this BrainRegion.
        This enables a brain region hierarchy. Its value will default to an
        empty dict."""
    )
    spatial_parameters = Field(
        __name__="spatial_parameters",
        __type__=dict,
<<<<<<< HEAD

=======
        __is_valid__=Field.typecheck.mapping(str, FiniteValuedParameter),
        __doc__="""Spatial parameters."""
>>>>>>> fc1e9714
    )

    __known_brain_regions = {}


    """Layer in the cortex."""
    def __new__(cls, name, acronym=None, subregions=[]):
        """Check if a brain region with this label is already known."""
        label = make_label(name)
        if label in BrainRegion.__known_brain_regions:
            return BrainRegion.__known_brain_regions[label]
        return super(BrainRegion, cls).__new__(cls)

    def __init__(self, name, acronym=None, subregions=[]):
        """..."""
        label = make_label(name)
        if label not in BrainRegion.__known_brain_regions:
            self.label = label
            self.name = make_name(name)
            self.acronyms = [] if not acronym else [acronym]
            self.subregions = {r.label: r for r in subregions}
            self.spatial_parameters = {}
            BrainRegion.__known_brain_regions[label] = self
        else:
            self.name = make_name(name)
            if acronym and acronym not in self.acronyms:
                self.acronyms.append(acronym)
            self.subregions.update({r.label: r for r in subregions})

    def add(self, something):
        """Add a subtype."""
        if isinstance(something, BrainRegion):
            self.subregions[something.label] = something
        elif isinstance(something, BrainCircuitSpatialParameter):
            self.spatial_parameters[something.label] = something
        else:
            self.logger.warn(
                self.logger.get_source_info(),
                "Unknown type '{}'.".format(something.__class__.__type__)
            )

    def __str__(self):
        """..."""
        return self.label

    def __repr__(self):
        """represent this BrainRegion"""
        return "{}({})".format(self.__class__.__name__, self.__str__())


    @classmethod
    def known_regions(self):
        return [v for v in self.__known_brain_regions.values()]


whole_brain = BrainRegion("whole_brain", acronym=["WB"])

cerebrum = BrainRegion("cerebrum", acronym=["CH"])
whole_brain.add(cerebrum)

cortex = BrainRegion("cortex", acronym=["CTX"])
cerebrum.add(cortex)

hippocampus = BrainRegion("hippocampus", acronym=["HIP"])
cerebrum.add(hippocampus)
<|MERGE_RESOLUTION|>--- conflicted
+++ resolved
@@ -4,11 +4,7 @@
 from abc import ABC, abstractmethod
 from dmt.vtk.utils.descriptor import Field, WithFCA
 from dmt.vtk.utils.string_utils import make_label, make_name
-<<<<<<< HEAD
-from dmt.vtk.utils import typecheck
-=======
 from dmt.vtk.measurement.parameter.finite import FiniteValuedParameter
->>>>>>> fc1e9714
 
 
 class BrainRegion(WithFCA, ABC):
@@ -41,11 +37,7 @@
     subregions = Field(
         __name__="subregions",
         __type__=dict,
-<<<<<<< HEAD
-        __is_valid_value__=lambda
-=======
         __is_valid_value__=Field.typecheck.mapping(str, "__class__"),
->>>>>>> fc1e9714
         __doc__="""You may specify the regions contained within this BrainRegion.
         This enables a brain region hierarchy. Its value will default to an
         empty dict."""
@@ -53,12 +45,8 @@
     spatial_parameters = Field(
         __name__="spatial_parameters",
         __type__=dict,
-<<<<<<< HEAD
-
-=======
         __is_valid__=Field.typecheck.mapping(str, FiniteValuedParameter),
         __doc__="""Spatial parameters."""
->>>>>>> fc1e9714
     )
 
     __known_brain_regions = {}
