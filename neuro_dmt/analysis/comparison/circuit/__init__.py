--- conflicted
+++ resolved
@@ -19,6 +19,11 @@
     """Mixin to define comparison of a circuit phenomenon between
     a model and another model or experiment.
     """
+    measurement_parameters=\
+        Field.Optional(
+            __name__="measurement_parameters",
+            __typecheck__=Field.typecheck.collection(Parameter),
+            __doc__="""Parameters used to measure the phenomenon""")
     Plotter=\
         Field(
             __name__ = "Plotter",
@@ -56,19 +61,11 @@
             model_measurement.label
         plotting_param=\
             self.plotting_parameter.label
-<<<<<<< HEAD
-        kwargs["xlabel"]=\
-            plotting_param
-        if isinstance(model_measurement.data.index, pd.MultiIndex):
-            assert\
-                plotting_param in model_measurement.data.index.names
-=======
         if isinstance(model_measurement.data.index, pd.MultiIndex):
             assert\
                 plotting_param in model_measurement.data.index.names
         # kwargs["xlabel"]=\
         #     plotting_param
->>>>>>> 964365b6
         kwargs["ylabel"]=\
             "{} / [{}]".format(
                 "mean {}".format(
