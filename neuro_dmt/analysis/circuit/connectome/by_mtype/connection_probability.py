"""Analyze connection probabilty by mtype -> mtype pathway."""
import pandas as pd
from dmt.model.interface\
    import Interface
from dmt.vtk.phenomenon\
    import Phenomenon
from dmt.vtk.plotting\
    import HeatMap\
    ,      LinePlot
from neuro_dmt.analysis.report.single_phenomenon\
    import AnalysisReport\
    ,      AnalysisMultiFigureReport
from neuro_dmt.analysis.circuit.connectome.by_mtype\
    import ByMtypePathwayConnectomeAnalysis


class PathwayConnectionProbabilityAnalysis(
        ByMtypePathwayConnectomeAnalysis):
    """Analyze probability of connections by mytpe --> mtype pathway."""

    def __init__(self,
            *args, **kwargs):
        """Initialize Me"""
        self._by_distance=\
            kwargs.get(
                "by_distance",
                True)
<<<<<<< HEAD
        phenomenon=\
            Phenomenon(
                "Pathway Connection Probability by Distance",
                """Probability of connections in an mtype --> mtype
                pathway conditioned by soma-distance""",
                group="connectome")\
                if self._by_distance else\
                   Phenomenon(
                       "Pathway Connection Probability by Distance",
                       """Probability of connections in an mtype --> mtype
                       pathway conditioned by soma-distance""",
                       group="connectome")
        ReportType=\
            AnalysisMultiFigureReport\
            if self._by_distance else\
               AnalysisReport
        Plotter=\
            LinePlot\
            if self._by_distance else\
               HeatMap
        super().__init__(
            phenomenon,
            ReportType=ReportType,
            Plotter=Plotter,
=======
        if not self._by_distance:
            self._upper_bound_soma_distance=\
                kwargs.get(
                    "upper_bound_soma_distance",
                    300.)
        phenomenon=\
            Phenomenon(
                "Pathway Connection Probability",
                """Probability of connections in an mtype --> mtype
                pathway conditioned by soma-distance.""",
                group="connectome")\
                if self._by_distance else\
                   Phenomenon(
                       "Pathway Connection Probability",
                       """Probability of connections in an mtype --> mtype
                       pathway conditioned.""",
                       group="connectome")
        kwargs["ReportType"]=\
            kwargs.get(
                "ReportType",
                AnalysisMultiFigureReport\
                if self._by_distance else\
                AnalysisReport)
        kwargs["Plotter"]=\
            kwargs.get(
                "Plotter",
                LinePlot\
                if self._by_distance else\
                HeatMap)
        super().__init__(
            phenomenon,
>>>>>>> f3de0e34
            *args, **kwargs)


    class AdapterInterface(
            Interface):
        """All methods listed here must be implemented by an adapter for
        the analyzed circuit (class)."""
        def get_label(self,
                circuit_model):
            """Get a label for the circuit model.

            Parameters
            ------------------
            circuit_model :: ModelCircuit
            """
            pass

        def get_pathway_connection_probability(self,
                circuit_model,
                parameters=[],
                *args, **kwargs):
            """Get statistical summary of the number of synapses between
            pre- and post-synaptic cells in an mtype --> mtype pathway.
            This method must be defined for the model adapter class that will
            adapt a circuit model to the requirements of this analysis.

            Parameters
            -------------------
            circuit_model :: ModelCircuit
            parameters :: provides the pathways for which synapse counts
            ~             are to be computed.
            ~             For eg. [region, pre_mtype, post_mtype, soma_distance]

            Return
            -------------------
            Record[
            ~   phenomenon :: Phenomenon,
            ~   data :: DataFrame<pre_mtype, post_mtype>["mean", "std"]
            ~           #a dataframe with a pre/post mtypes in index
            ~   method :: String #describe how the computation]
            """
            pass

    def plot(self,
            model_measurement,
            *args, **kwargs):
        """Override to consider distance dependence."""
        if not self._by_distance:
            # data=\
            #     model_measurement.data
            # index_tuples=[
            #     (region, pre_mtype, post_mtype)
            #     for region, pre_mtype, post_mtype,_ in data.index.values]
            # model_measurement.data=\
            #     pd.DataFrame(
            #         data.values,
            #         columns=data.columns,
            #         index=pd.MultiIndex.from_tuples(
            #             tuples=index_tuples,
            #             names=["region", "pre_mtype", "post_mtype"]))
            return\
                super().plot(
                    model_measurement,
                    *args, **kwargs)

        yvar=\
            model_measurement.phenomenon.label
        title_common=\
            model_measurement.phenomenon.name
        def __get_plot(
                region,
                pre_mtype,
                post_mtype):
            """assuming that there is only one region in model_measurement"""
            return\
                LinePlot(
                    model_measurement
                ).plotting(
                    "Connection Probability"
                ).versus(
                    "Soma Distance"
                ).given(
                    region=region,
                    pre_mtype=pre_mtype,
                    post_mtype=post_mtype
                ).with_customization(
                    title="Pathway {}-->{} in region".format(
                        pre_mtype,
                        post_mtype,
                        region),
                    ylabel="Connection Probability",
                    axis={
                        "ymin": 0.,
                        "ymax": 1.},
                    **kwargs
                ).plot()
        measurement_index=\
            model_measurement\
              .data\
              .index\
              .to_frame()[
                  ["region", "pre_mtype", "post_mtype"]]\
              .values
        figure_parameters=[
            tuple(xs) for xs in measurement_index] 
        return {
            parameters: __get_plot(*parameters)
            for parameters in figure_parameters}


    def get_measurement(self,
            circuit_model,
            *args, **kwargs):
        """Get a (statistical) measurement  of the phenomenon analyzed."""
        if not self._by_distance:
            kwargs["upper_bound_soma_distance"]=\
                kwargs.get(
                    "upper_bound_soma_distance",
                    self._upper_bound_soma_distance)
        return\
            self.adapter\
                .get_pathway_connection_probability(
                    circuit_model,
                    parameters=self.measurement_parameters,
                    pathways=self.pathways_to_analyze,
                    *args, **kwargs)<|MERGE_RESOLUTION|>--- conflicted
+++ resolved
@@ -25,32 +25,6 @@
             kwargs.get(
                 "by_distance",
                 True)
-<<<<<<< HEAD
-        phenomenon=\
-            Phenomenon(
-                "Pathway Connection Probability by Distance",
-                """Probability of connections in an mtype --> mtype
-                pathway conditioned by soma-distance""",
-                group="connectome")\
-                if self._by_distance else\
-                   Phenomenon(
-                       "Pathway Connection Probability by Distance",
-                       """Probability of connections in an mtype --> mtype
-                       pathway conditioned by soma-distance""",
-                       group="connectome")
-        ReportType=\
-            AnalysisMultiFigureReport\
-            if self._by_distance else\
-               AnalysisReport
-        Plotter=\
-            LinePlot\
-            if self._by_distance else\
-               HeatMap
-        super().__init__(
-            phenomenon,
-            ReportType=ReportType,
-            Plotter=Plotter,
-=======
         if not self._by_distance:
             self._upper_bound_soma_distance=\
                 kwargs.get(
@@ -82,7 +56,6 @@
                 HeatMap)
         super().__init__(
             phenomenon,
->>>>>>> f3de0e34
             *args, **kwargs)
 
 
