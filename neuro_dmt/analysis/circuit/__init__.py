--- conflicted
+++ resolved
@@ -94,11 +94,7 @@
         In that case this method can be overridden."""
         return\
             self.Plotter(
-<<<<<<< HEAD
-                model_measurement,
-=======
                 model_measurement)\
->>>>>>> a1956fe7
                 .with_customization(
                     self.add_plot_customization(
                         model_measurement,
