--- conflicted
+++ resolved
@@ -7,13 +7,9 @@
 from neuro_dmt.utils\
     import brain_regions
 from neuro_dmt.measurement.parameter\
-<<<<<<< HEAD
-    import AtlasRegion, CorticalLayer, CorticalDepth
-=======
     import AtlasRegion\
     ,      CorticalLayer\
     ,      CorticalDepth
->>>>>>> 88512f14
 from neuro_dmt.library.bluebrain.circuit.models.iso_cortex\
     import get_iso_cortex_circuit_model
 from neuro_dmt.library.bluebrain.circuit.models.sscx\
