--- conflicted
+++ resolved
@@ -28,13 +28,8 @@
         .format(reference_data_path(validation_name))
     )
     return composition.validation[validation_name](
-<<<<<<< HEAD
-        brain_regions.cortex,
-        with_plotter=plotter
-=======
         plotter_type=plotter
->>>>>>> fc1e9714
-    )#.get_validation(reference_data_path(validation_name))
+    )
 
 def run(validation_name, plotter=BarPlotComparison):
     """..."""
