"""Circuit data used for building and validating circuits
at the Blue Brain Project."""
from abc import abstractmethod
from dmt.vtk.utils.descriptor import Field
from dmt.vtk.phenomenon import Phenomenon
from dmt.data.reference import MultiReferenceData
from neuro_dmt.measurement.parameter import\
    BrainCircuitSpatialParameter, CorticalLayer
from neuro_dmt.utils.brain_regions import BrainRegion
from neuro_dmt.data.bluebrain import BlueBrainData

class BlueBrainCircuitCompositionData(
        BlueBrainData,
        MultiReferenceData):
    """Base class that describes circuit composition data used for validating
     Blue Brain Project circuits."""

    __available_data = {}

    animal=\
        Field(
            __name__="animal",
            __type__=str,
            __default__="mammal",
            __doc__="Animal model that the data was measured for.")
    spatial_parameters=\
        Field(
            __name__="spatial_parameters",
            __type__=set,
            __is_valid__=Field.typecheck.collection(
                BrainCircuitSpatialParameter),
            __doc__="""A composition phenomenon must be measured as 
            a function of location in the brain. Field spatial_parameters 
            can be used to communicate the required measurement parameters
            to the author of a model adapter.""",
            __examples__=[{CorticalLayer()}])
    brain_region=\
        Field(
            __name__="brain_region",
            __type__=BrainRegion,
            __doc__="""Which brain region is this
            BlueBrainCircuitCompositionData for?""")
    phenomenon=\
        Field(
            __name__="phenomenon",
            __type__=Phenomenon,
            __doc__="The phenomenon that this data represents.")
    data_location=\
        Field.Optional(
            __name__="data_location",
            __type__=str,
            __doc__="""This should be the directory where composition data is
            located, under which individual files contain measurement data of a
            single phenomenon.""")

    def __init__(self,
            phenomenon,
            data_location,
            *args, **kwargs):
        """Data is loaded from self.data_location"""
<<<<<<< HEAD
        self.data_location\
            = data_location
        super().__init__(
            data=self._load_from_location(
                self.get_data_location(
                    phenomenon)),
            phenomenon=phenomenon,
            *args, **kwargs)
=======
        self.data_location=\
            data_location
        self.logger.debug(
            self.logger.get_source_info(),
            "initialize {}".format(self.__class__),
            "with phenomenon {}".format(phenomenon),
            "with data_location {}".format(data_location))
        super().__init__(
            *args,
            data=self.get_data_location(phenomenon),
            phenomenon=phenomenon,
            **kwargs)
>>>>>>> bfcc3df7
        BlueBrainCircuitCompositionData.insert(self)

    @property
    def label(self):
        """This is a default implementation.
        Implement a specification for your needs."""
        return self.phenomenon.label

    @abstractmethod
    def get_reference_datasets(self, data_location):
        """..."""
        raise NotImplementedError(
            """Implement get_reference_datasets
            for your concrete implementation.""")

    def _load_from_object(self, data, *args, **kwargs):
        """..."""
        try:
            return {"datasets": data.datasets,
                    "primary": data.primary}
        except AttributeError as e:
            raise TypeError(
                "Expected a 'Record' with fields 'datasets' and 'primary'\n"
                "\t\t Caught AttributeError {}\n".format(e))

    def _load_from_location(self, data_location):
        """Load data from a location
        We provide a default implementation that makes a trivial check.
        The concrete implementation needs to complete this implementation only
        if data will be loaded from a location.
        """
        if not self._is_location(data_location):
            self.logger.alert(
                self.logger.get_source_info(),
                "Cannot load data from argument 'data_location' {}"
                .format(data_location))
            return None

        self.logger.alert(
            self.logger.get_source_info(),
            "Load data from location {}.".format(data_location))

        return self._load_from_object(
            self.get_reference_datasets(data_location))


    @property
    def description(self):
        """..."""
        try:
            return self._description
        except AttributeError:
            try:
                return self.primary.what
            except AttributeError as e:
                return "Not Available."
        return None

    @abstractmethod
    def get(self, phenomenon):
        """Get data for a given phenomenon."""
        return NotImplementedError("Implement this method.")<|MERGE_RESOLUTION|>--- conflicted
+++ resolved
@@ -58,16 +58,6 @@
             data_location,
             *args, **kwargs):
         """Data is loaded from self.data_location"""
-<<<<<<< HEAD
-        self.data_location\
-            = data_location
-        super().__init__(
-            data=self._load_from_location(
-                self.get_data_location(
-                    phenomenon)),
-            phenomenon=phenomenon,
-            *args, **kwargs)
-=======
         self.data_location=\
             data_location
         self.logger.debug(
@@ -80,7 +70,6 @@
             data=self.get_data_location(phenomenon),
             phenomenon=phenomenon,
             **kwargs)
->>>>>>> bfcc3df7
         BlueBrainCircuitCompositionData.insert(self)
 
     @property
