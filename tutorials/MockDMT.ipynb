{
 "cells": [
  {
   "cell_type": "code",
   "execution_count": 1,
<<<<<<< HEAD
   "metadata": {
    "collapsed": true
   },
   "outputs": [],
=======
   "metadata": {},
   "outputs": [
    {
     "ename": "SyntaxError",
     "evalue": "invalid syntax (__init__.py, line 131)",
     "output_type": "error",
     "traceback": [
      "\u001b[0;36m  File \u001b[0;32m\"/home/hugs/workstation/dmt/dmt/model/__init__.py\"\u001b[0;36m, line \u001b[0;32m131\u001b[0m\n\u001b[0;31m    class AIBase(Callable, metaclass=AIMeta):\u001b[0m\n\u001b[0m                                    ^\u001b[0m\n\u001b[0;31mSyntaxError\u001b[0m\u001b[0;31m:\u001b[0m invalid syntax\n"
     ]
    }
   ],
>>>>>>> 28516dd1
   "source": [
    "import numpy as np\n",
    "import pandas as pd\n",
    "import sys; sys.path.append(\"/home/hugs/workstation/dmt\")\n",
    "from dmt.model import interface, adapter, Adapter, Interface, AIBase"
   ]
  },
  {
   "cell_type": "markdown",
   "metadata": {},
   "source": [
    "# DMT Nexus\n",
    "DMT Nexus is a service to validate your models.\n"
   ]
  },
  {
   "cell_type": "code",
<<<<<<< HEAD
   "execution_count": 2,
   "metadata": {
    "collapsed": true
   },
=======
   "execution_count": 3,
   "metadata": {},
>>>>>>> 28516dd1
   "outputs": [],
   "source": [
    "from enum import Enum\n",
    "\n",
    "class EntityType(Enum):\n",
    "    DATA = \"data\"\n",
    "    ANALYSIS = \"analysis\"\n",
    "    \n",
    "class Data:\n",
    "    \"\"\"Data with some meta-data to track.\"\"\"\n",
    "    def __init__(self,\n",
    "        phenomenon,\n",
    "        data,\n",
    "        provenance):\n",
    "        \"\"\"\n",
    "        Arguments\n",
    "        -----------\n",
    "        phenomenon: Phenomenon measured by this data. \n",
    "        data: a pandas data-frame containing values for this data.\n",
    "        provenance: a dictionary telling where did this data come from?\"\"\"\n",
    "        self._entity_type = EntityType.DATA\n",
    "        self.phenomenon = phenomenon\n",
    "        self.data = data\n",
    "        self.provenance = provenance\n",
    "        \n",
    "    @property\n",
    "    def as_dict(self):\n",
    "        \"\"\"this data instance as a dict\"\"\"\n",
    "        return dict(\n",
    "            phenomenon=self.phenomenon,\n",
    "            provenance=self.provenance,\n",
    "            data=self.data)\n",
    "    \n",
    "class DMTNexus:\n",
    "    \"\"\"DMT Nexus is a service to validate your models.\"\"\"\n",
    "    def __init__(self):\n",
    "        self._data = {}\n",
    "        self._analyses = {}\n",
    "        \n",
    "    def __upload_data(self, data, phenomenon=None):\n",
    "        \"\"\"Upload data\"\"\"\n",
    "        if not phenomenon and not hasattr(data, \"phenomenon\"):\n",
    "            raise ValueError(\n",
    "                \"No phenomenon provided for the data to be uploaded.\")\n",
    "        phenomenon=\\\n",
    "            phenomenon if phenomenon\\\n",
    "            else getattr(data, \"phenomenon\", None)\n",
    "        \n",
    "        if phenomenon not in self._data:\n",
    "            self._data[phenomenon] = []\n",
    "        self._data[phenomenon].append(data)\n",
    "        return len(self._data)\n",
    "    \n",
    "    def __upload_analysis(self, analysis, phenomenon=None):\n",
    "        \"\"\"Upload analysis\"\"\"\n",
    "        if not phenomenon and not hasattr(analysis, \"phenomenon\"):\n",
    "            raise ValueError(\n",
    "                \"No phenomenon provided for the analysis to be uploaded.\")\n",
    "        phenomenon=\\\n",
    "            phenomenon if phenomenon\\\n",
    "            else getattr(analysis, \"phenomenon\", None)\n",
    "        \n",
    "        if phenomenon not in self._analyses:\n",
    "            self._analyses[phenomenon] = []\n",
    "        self._analyses[phenomenon].append(analysis)\n",
    "        return len(self._analyses)\n",
    "            \n",
    "    def upload(self, entity_type, entity, phenomenon=None):\n",
    "        \"\"\"Upload an entity\n",
    "            Arguments\n",
    "            ----------\n",
    "            entity_type: EntityType\n",
    "            entity: an instance of entity_type.\n",
    "            \n",
    "            Return\n",
    "            -----------\n",
    "            an identifier to track the uploaded data.\"\"\"\n",
    "        \n",
    "        if entity_type == EntityType.DATA:\n",
    "            return\\\n",
    "                self.__upload_data(\n",
    "                    entity,\n",
    "                    phenomenon=phenomenon)\n",
    "        if entity_type == EntityType.ANALYSIS:\n",
    "            return self.__upload_analysis(\n",
    "                    entity,\n",
    "                    phenomenon=phenomenon)\n",
    "        raise ValueError(\n",
    "            \"Uploading of entity type {} is not yet supported.\".format(entity_type))\n",
    "        \n",
    "    def get_data(self, phenomenon, identifier=None):\n",
    "        \"\"\"Get data by phenomenon\"\"\"\n",
    "        available = self._data.get(phenomenon, [])\n",
    "        try:\n",
    "            return available[identifier - 1]\n",
    "        except:\n",
    "            print(\"Data {} for phenomenon {} not found\"\\\n",
    "                  .format(identifier, phenomenon))\n",
    "        return None\n",
    "        \n",
    "    def get_analyses(self, phenomenon, identifier=None):\n",
    "        \"\"\"Get analyses by phenomenon\"\"\"\n",
    "        available = self._analyses.get(phenomenon, [])\n",
    "        try:\n",
    "            return available[identifier - 1]\n",
    "        except:\n",
    "            print(\"Analysis {} for phenomenon {} not found\"\\\n",
    "                  .format(identifier, phenomenon))\n",
    "        return None\n",
    "        \n",
    "        \n",
    "dmt_nexus = DMTNexus()"
   ]
  },
  {
   "cell_type": "code",
<<<<<<< HEAD
   "execution_count": 3,
=======
   "execution_count": 4,
>>>>>>> 28516dd1
   "metadata": {},
   "outputs": [
    {
     "data": {
      "text/plain": [
       "1"
      ]
     },
<<<<<<< HEAD
     "execution_count": 3,
=======
     "execution_count": 4,
>>>>>>> 28516dd1
     "metadata": {},
     "output_type": "execute_result"
    }
   ],
   "source": [
    "dmt_nexus.upload(\n",
    "    EntityType.DATA,\n",
    "    Data(\n",
    "        phenomenon = \"cell_density\",\n",
    "        data       =  pd.DataFrame({\n",
    "                        \"mean\": [0.8, 12., 20., 24., 10., 2.],\n",
    "                        \"std\": [0.1, 0.1, 0.1, 0.1, 0.1, 0.1]},\n",
    "                        index=pd.Index(\n",
    "                            [\"L1\", \"L2\", \"L3\", \"L4\", \"L5\", \"L6\"],\n",
    "                            name=\"layer\")),\n",
    "        provenance = {\"uri\": \"this notebook\",\n",
    "                      \"citation\": \"mock data\"}))\n",
    "    "
   ]
  },
  {
   "cell_type": "code",
<<<<<<< HEAD
   "execution_count": 4,
   "metadata": {
    "collapsed": true
   },
   "outputs": [],
=======
   "execution_count": 5,
   "metadata": {},
   "outputs": [
    {
     "ename": "NameError",
     "evalue": "name 'AIBase' is not defined",
     "output_type": "error",
     "traceback": [
      "\u001b[0;31m---------------------------------------------------------------------------\u001b[0m",
      "\u001b[0;31mNameError\u001b[0m                                 Traceback (most recent call last)",
      "\u001b[0;32m<ipython-input-5-566337936aba>\u001b[0m in \u001b[0;36m<module>\u001b[0;34m()\u001b[0m\n\u001b[1;32m      4\u001b[0m     \u001b[0mFAIL\u001b[0m \u001b[0;34m=\u001b[0m \u001b[0;34m-\u001b[0m\u001b[0;36m1\u001b[0m\u001b[0;34m\u001b[0m\u001b[0m\n\u001b[1;32m      5\u001b[0m \u001b[0;34m\u001b[0m\u001b[0m\n\u001b[0;32m----> 6\u001b[0;31m \u001b[0;32mclass\u001b[0m \u001b[0mCellDensityValidation\u001b[0m\u001b[0;34m(\u001b[0m\u001b[0mAIBase\u001b[0m\u001b[0;34m)\u001b[0m\u001b[0;34m:\u001b[0m\u001b[0;34m\u001b[0m\u001b[0m\n\u001b[0m\u001b[1;32m      7\u001b[0m     \u001b[0;34m\"\"\"Validate cell densities\"\"\"\u001b[0m\u001b[0;34m\u001b[0m\u001b[0m\n\u001b[1;32m      8\u001b[0m     def __init__(self,\n",
      "\u001b[0;31mNameError\u001b[0m: name 'AIBase' is not defined"
     ]
    }
   ],
>>>>>>> 28516dd1
   "source": [
    "class Verdict(Enum):\n",
    "    PASS = 1\n",
    "    INCONCLUSIVE = 0\n",
    "    FAIL = -1\n",
    "    \n",
    "class CellDensityValidation(AIBase):\n",
    "    \"\"\"Validate cell densities\"\"\"\n",
    "    def __init__(self,\n",
    "            reference_data,\n",
    "            pvalue_threshold = 0.05):\n",
    "        \"\"\"\n",
    "        Arguments\n",
    "        ----------\n",
    "        pvalue_threshold: Float\"\"\"\n",
    "        self.pvalue_threshold = pvalue_threshold\n",
    "        self.phenomenon = \"cell_density\"\n",
    "        self.reference_data = reference_data\n",
    "        \n",
    "    class AdapterInterface(Interface):\n",
    "        \"\"\"All methods listed here must be implemented \n",
    "        by an adapter of this interface.\"\"\"\n",
    "        \n",
    "        def get_cell_density(self,\n",
    "                circuit_model):\n",
    "            \"\"\"Get volume density of (neuronal) cells in a circuit.\n",
    "            This method must be defined for the model adapter class that will\n",
    "            adapt a circuit model to the requirements of this analysis.\n",
    "            \n",
    "            Arguments\n",
    "            ---------------\n",
    "            circuit_model: circuit model to be validated.\n",
    "            \n",
    "            Return\n",
    "            ---------------\n",
    "            A pandas.DataFrame containing the mean and standard deviation in \n",
    "            columns 'mean' and 'std' respectively, \n",
    "            and indexed by 'layer'\"\"\"\n",
    "            pass\n",
    "        \n",
    "    def get_verdict(self,\n",
    "            model_measurement):\n",
    "        \"\"\"Test the model data\"\"\"\n",
    "        from dmt.vtk.statistics import FischersPooler\n",
    "        from scipy.special import erf\n",
    "        reference_data=\\\n",
    "            self.reference_data.data\n",
    "        delta_mean=\\\n",
    "            np.abs(model_measurement[\"mean\"] - reference_data[\"mean\"])\n",
    "        stdev=\\\n",
    "            np.sqrt(\n",
    "                model_measurement[\"std\"] ** 2 + reference_data[\"std\"] ** 2)\n",
    "        z_score=\\\n",
    "            delta_mean / stdev\n",
    "        pvalue=\\\n",
    "            FischersPooler.eval(1. - erf(z_score))\n",
    "        if np.isnan(pvalue):\n",
    "            return{\n",
    "                \"status\": Verdict.INCONCLUSIVE,\n",
    "                \"pvalue\": pvalue}\n",
    "        return{\n",
    "            \"status\": Verdict.PASS if pvalue > self.pvalue_threshold else Verdict.FAIL,\n",
    "            \"pvalue\": pvalue}\n",
    "        \n",
    "    def __call__(self,\n",
    "        model,\n",
    "        *args, **kwargs):\n",
    "        \"\"\"Call Me\"\"\"\n",
    "        model_measurement=\\\n",
    "            self.adapter.get_cell_density(model)\n",
    "        report=\\\n",
    "            dict(\n",
    "                reference=self.reference_data.as_dict,\n",
    "                model=model_measurement,\n",
    "                verdict=self.get_verdict(model_measurement))\n",
    "        return report\n"
   ]
  },
  {
<<<<<<< HEAD
   "cell_type": "markdown",
   "metadata": {
    "scrolled": true
   },
=======
   "cell_type": "code",
   "execution_count": 6,
   "metadata": {
    "scrolled": true
   },
   "outputs": [
    {
     "ename": "NameError",
     "evalue": "name 'interface' is not defined",
     "output_type": "error",
     "traceback": [
      "\u001b[0;31m---------------------------------------------------------------------------\u001b[0m",
      "\u001b[0;31mNameError\u001b[0m                                 Traceback (most recent call last)",
      "\u001b[0;32m<ipython-input-6-53d2dedf5c6a>\u001b[0m in \u001b[0;36m<module>\u001b[0;34m()\u001b[0m\n\u001b[1;32m      4\u001b[0m     \u001b[0;32mpass\u001b[0m\u001b[0;34m\u001b[0m\u001b[0m\n\u001b[1;32m      5\u001b[0m \u001b[0;34m\u001b[0m\u001b[0m\n\u001b[0;32m----> 6\u001b[0;31m \u001b[0;34m@\u001b[0m\u001b[0minterface\u001b[0m\u001b[0;34m.\u001b[0m\u001b[0mimplementation\u001b[0m\u001b[0;34m(\u001b[0m\u001b[0mCellDensityValidation\u001b[0m\u001b[0;34m.\u001b[0m\u001b[0mAdapterInterface\u001b[0m\u001b[0;34m)\u001b[0m\u001b[0;34m\u001b[0m\u001b[0m\n\u001b[0m\u001b[1;32m      7\u001b[0m \u001b[0;34m@\u001b[0m\u001b[0madapter\u001b[0m\u001b[0;34m.\u001b[0m\u001b[0madapter\u001b[0m\u001b[0;34m(\u001b[0m\u001b[0mDumbestCircuitModel\u001b[0m\u001b[0;34m)\u001b[0m\u001b[0;34m\u001b[0m\u001b[0m\n\u001b[1;32m      8\u001b[0m \u001b[0;32mclass\u001b[0m \u001b[0mDumbCircuitAdapter\u001b[0m\u001b[0;34m:\u001b[0m\u001b[0;34m\u001b[0m\u001b[0m\n",
      "\u001b[0;31mNameError\u001b[0m: name 'interface' is not defined"
     ]
    }
   ],
>>>>>>> 28516dd1
   "source": [
    "class DumbCircuitModel:\n",
    "    \"\"\"The dumbest possible model for a brain circuit.\"\"\"\n",
    "    density = {layer: {\"mean\": i, \"std\": 0} for i, layer in enumerate([\"L1\", \"L2\", \"L3\", \"L4\", \"L5\", \"L6\"])}\n",
    "    pass\n",
    "\n",
    "@interface.implementation(CellDensityValidation.AdapterInterface)\n",
    "@adapter.adapter(DumbestCircuitModel)\n",
    "class DumbCircuitAdapter:\n",
    "    \"\"\"An adapter for the dumbest possible model for a brain circuit\"\"\"\n",
    "    pass"
   ]
  },
  {
   "cell_type": "code",
<<<<<<< HEAD
   "execution_count": 6,
=======
   "execution_count": 7,
>>>>>>> 28516dd1
   "metadata": {},
   "outputs": [
    {
     "ename": "NameError",
     "evalue": "name 'interface' is not defined",
     "output_type": "error",
     "traceback": [
      "\u001b[0;31m---------------------------------------------------------------------------\u001b[0m",
      "\u001b[0;31mNameError\u001b[0m                                 Traceback (most recent call last)",
      "\u001b[0;32m<ipython-input-7-e34de7c13173>\u001b[0m in \u001b[0;36m<module>\u001b[0;34m()\u001b[0m\n\u001b[0;32m----> 1\u001b[0;31m \u001b[0;34m@\u001b[0m\u001b[0minterface\u001b[0m\u001b[0;34m.\u001b[0m\u001b[0mimplementation\u001b[0m\u001b[0;34m(\u001b[0m\u001b[0mCellDensityValidation\u001b[0m\u001b[0;34m.\u001b[0m\u001b[0mAdapterInterface\u001b[0m\u001b[0;34m)\u001b[0m\u001b[0;34m\u001b[0m\u001b[0m\n\u001b[0m\u001b[1;32m      2\u001b[0m \u001b[0;34m@\u001b[0m\u001b[0madapter\u001b[0m\u001b[0;34m.\u001b[0m\u001b[0madapter\u001b[0m\u001b[0;34m(\u001b[0m\u001b[0mDumbCircuitModel\u001b[0m\u001b[0;34m)\u001b[0m\u001b[0;34m\u001b[0m\u001b[0m\n\u001b[1;32m      3\u001b[0m \u001b[0;32mclass\u001b[0m \u001b[0mDumbCircuitAdapter\u001b[0m\u001b[0;34m:\u001b[0m\u001b[0;34m\u001b[0m\u001b[0m\n\u001b[1;32m      4\u001b[0m     \u001b[0;34m\"\"\"An adapter for the dumbest possible model for a brain circuit\"\"\"\u001b[0m\u001b[0;34m\u001b[0m\u001b[0m\n\u001b[1;32m      5\u001b[0m     \u001b[0;32mdef\u001b[0m \u001b[0mget_cell_density\u001b[0m\u001b[0;34m(\u001b[0m\u001b[0mself\u001b[0m\u001b[0;34m,\u001b[0m \u001b[0mcircuit_model\u001b[0m\u001b[0;34m)\u001b[0m\u001b[0;34m:\u001b[0m\u001b[0;34m\u001b[0m\u001b[0m\n",
      "\u001b[0;31mNameError\u001b[0m: name 'interface' is not defined"
     ]
    }
   ],
   "source": [
    "@interface.implementation(CellDensityValidation.AdapterInterface)\n",
    "@adapter.adapter(DumbCircuitModel)\n",
    "class DumbCircuitAdapter:\n",
    "    \"\"\"An adapter for the dumbest possible model for a brain circuit\"\"\"\n",
    "    def get_cell_density(self, circuit_model):\n",
    "        \"\"\"return made up values.\"\"\"\n",
    "        layers = [\"L1\", \"L2\", \"L3\", \"L4\", \"L5\", \"L6\"]\n",
    "        return\\\n",
    "            pd.DataFrame(\n",
    "                {\"mean\": [circuit_model.density[l][\"mean\"] for l in layers],\n",
    "                  \"std\": [circuit_model.density[l][\"mean\"] for l in layers]},\n",
    "                index=pd.Index(layers, name=\"layer\"))\n"
   ]
  },
  {
   "cell_type": "code",
<<<<<<< HEAD
   "execution_count": 7,
   "metadata": {
    "collapsed": true
   },
   "outputs": [],
=======
   "execution_count": 8,
   "metadata": {},
   "outputs": [
    {
     "ename": "NameError",
     "evalue": "name 'CellDensityValidation' is not defined",
     "output_type": "error",
     "traceback": [
      "\u001b[0;31m---------------------------------------------------------------------------\u001b[0m",
      "\u001b[0;31mNameError\u001b[0m                                 Traceback (most recent call last)",
      "\u001b[0;32m<ipython-input-8-c7cf369d29f8>\u001b[0m in \u001b[0;36m<module>\u001b[0;34m()\u001b[0m\n\u001b[0;32m----> 1\u001b[0;31m cell_density_validation=    CellDensityValidation(\n\u001b[0m\u001b[1;32m      2\u001b[0m             dmt_nexus.get_data(\"cell_density\", identifier=1))\n\u001b[1;32m      3\u001b[0m \u001b[0;34m\u001b[0m\u001b[0m\n\u001b[1;32m      4\u001b[0m \u001b[0mcell_density_validation\u001b[0m\u001b[0;34m.\u001b[0m\u001b[0madapter\u001b[0m \u001b[0;34m=\u001b[0m \u001b[0mDumbCircuitAdapter\u001b[0m\u001b[0;34m(\u001b[0m\u001b[0;34m)\u001b[0m\u001b[0;34m\u001b[0m\u001b[0m\n",
      "\u001b[0;31mNameError\u001b[0m: name 'CellDensityValidation' is not defined"
     ]
    }
   ],
>>>>>>> 28516dd1
   "source": [
    "cell_density_validation=\\\n",
    "    CellDensityValidation(\n",
    "            dmt_nexus.get_data(\"cell_density\", identifier=1))\n",
    "\n",
    "cell_density_validation.adapter = DumbCircuitAdapter()"
   ]
  },
  {
   "cell_type": "code",
<<<<<<< HEAD
   "execution_count": 8,
=======
   "execution_count": 97,
>>>>>>> 28516dd1
   "metadata": {},
   "outputs": [
    {
     "name": "stdout",
     "output_type": "stream",
     "text": [
      "{'pvalue': 0.0, 'status': <Verdict.FAIL: -1>}\n"
     ]
    },
    {
     "name": "stderr",
     "output_type": "stream",
     "text": [
      "/Users/vishalsoodmuchu/work/bbp/work/validations/dmt/dmt/vtk/statistics/__init__.py:230: RuntimeWarning: divide by zero encountered in log\n",
      "  logarray = np.log(p_values)\n"
     ]
    }
   ],
   "source": [
    "report = cell_density_validation(DumbCircuitModel())\n",
    "print(report[\"verdict\"])"
   ]
  },
  {
   "cell_type": "code",
   "execution_count": 98,
   "metadata": {},
   "outputs": [
    {
     "data": {
      "text/plain": [
       "1"
      ]
     },
     "execution_count": 98,
     "metadata": {},
     "output_type": "execute_result"
    }
   ],
   "source": [
    "dmt_nexus.upload(EntityType.ANALYSIS, report, phenomenon=\"cell_density\")"
   ]
  },
  {
   "cell_type": "code",
   "execution_count": 99,
   "metadata": {},
   "outputs": [
    {
     "name": "stdout",
     "output_type": "stream",
     "text": [
      "WARNING!!! AdapterInterface implmentation DumbAndDumberCircuitAdapter should attribute its author\n"
     ]
    }
   ],
   "source": [
    "class DumberCircuitModel:\n",
    "    \"\"\"it is even dumber\"\"\"\n",
    "    density = {l: {'mean': 1, 'std': 0} for l in range(1, 7)}\n",
    "    pass\n",
    "\n",
    "@interface.implementation(CellDensityValidation.AdapterInterface)\n",
    "@adapter.adapter(DumbCircuitModel)\n",
    "@adapter.adapter(DumberCircuitModel)\n",
    "class DumbAndDumberCircuitAdapter:\n",
    "    \"\"\"an adapter that works for dumb and dumber circuits\"\"\"\n",
    "    def __init__(self, specialization):\n",
    "        self.specialization = specialization\n",
    "\n",
    "    def get_cell_density(self, circuit_model):\n",
    "        layers = [\"L1\", \"L2\", \"L3\", \"L4\", \"L5\", \"L6\"]\n",
    "        model_layer_labels = self.specialization.layer_labels(layers)\n",
    "        return pd.DataFrame(\n",
    "            {\"mean\": [circuit_model.density[l][\"mean\"] for l in model_layer_labels],\n",
    "             \"std\": [circuit_model.density[l][\"std\"] for l in model_layer_labels]},  \n",
    "            index=pd.Index(layers, name=\"layer\"))\n",
    "    \n",
    "    \n",
    "class DumbCircuitSpec:\n",
    "    \"\"\"specialization for dumb circuit\"\"\"\n",
    "    def layer_labels(self, layers):\n",
    "        return layers\n",
    "    pass\n",
    "\n",
    "class DumberCircuitSpec:\n",
    "    \"\"\"specialization for dumber circuit\"\"\"\n",
    "    def layer_labels(self, layers):\n",
    "        return [int(layer[1]) for layer in layers]"
   ]
  },
  {
   "cell_type": "code",
   "execution_count": 81,
   "metadata": {},
   "outputs": [],
   "source": [
    "cell_density_validation=\\\n",
    "    CellDensityValidation(\n",
    "            dmt_nexus.get_data(\"cell_density\", identifier=1))\n",
    "\n",
    "cell_density_validation.adapter = DumbAndDumberCircuitAdapter(DumbCircuitSpec())\n",
    "dumb_report = cell_density_validation(DumbCircuitModel())\n",
    "cell_density_validation.adapter = DumbAndDumberCircuitAdapter(DumberCircuitSpec())\n",
    "dumber_report = cell_density_validation(DumberCircuitModel())"
   ]
  },
  {
   "cell_type": "code",
   "execution_count": 82,
   "metadata": {},
   "outputs": [
    {
     "name": "stdout",
     "output_type": "stream",
     "text": [
      "{'model':    mean  std\n",
      "0     0    0\n",
      "1     1    0\n",
      "2     2    0\n",
      "3     3    0\n",
      "4     4    0\n",
      "5     5    0, 'verdict': {'pvalue': nan, 'status': <Verdict.INCONCLUSIVE: 0>}, 'reference': {'provenance': {'citation': 'mock data', 'uri': 'this notebook'}, 'phenomenon': 'cell_density', 'data':        mean  std\n",
      "layer           \n",
      "L1      0.8  0.1\n",
      "L2     12.0  0.1\n",
      "L3     20.0  0.1\n",
      "L4     24.0  0.1\n",
      "L5     10.0  0.1\n",
      "L6      2.0  0.1}} {'model':    mean  std\n",
      "0     1    0\n",
      "1     1    0\n",
      "2     1    0\n",
      "3     1    0\n",
      "4     1    0\n",
      "5     1    0, 'verdict': {'pvalue': nan, 'status': <Verdict.INCONCLUSIVE: 0>}, 'reference': {'provenance': {'citation': 'mock data', 'uri': 'this notebook'}, 'phenomenon': 'cell_density', 'data':        mean  std\n",
      "layer           \n",
      "L1      0.8  0.1\n",
      "L2     12.0  0.1\n",
      "L3     20.0  0.1\n",
      "L4     24.0  0.1\n",
      "L5     10.0  0.1\n",
      "L6      2.0  0.1}}\n"
     ]
    }
   ],
   "source": [
    "print(dumb_report, dumber_report)"
   ]
  },
  {
   "cell_type": "code",
   "execution_count": null,
   "metadata": {
    "collapsed": true
   },
   "outputs": [],
   "source": []
  },
  {
   "cell_type": "code",
   "execution_count": null,
   "metadata": {
    "collapsed": true
   },
   "outputs": [],
   "source": []
  }
 ],
 "metadata": {
  "kernelspec": {
   "display_name": "Python 2",
   "language": "python",
   "name": "python2"
  },
  "language_info": {
   "codemirror_mode": {
    "name": "ipython",
    "version": 2
   },
   "file_extension": ".py",
   "mimetype": "text/x-python",
   "name": "python",
   "nbconvert_exporter": "python",
<<<<<<< HEAD
   "pygments_lexer": "ipython3",
   "version": "3.6.3"
=======
   "pygments_lexer": "ipython2",
   "version": "2.7.12"
>>>>>>> 28516dd1
  }
 },
 "nbformat": 4,
 "nbformat_minor": 2
}<|MERGE_RESOLUTION|>--- conflicted
+++ resolved
@@ -3,12 +3,6 @@
   {
    "cell_type": "code",
    "execution_count": 1,
-<<<<<<< HEAD
-   "metadata": {
-    "collapsed": true
-   },
-   "outputs": [],
-=======
    "metadata": {},
    "outputs": [
     {
@@ -20,7 +14,6 @@
      ]
     }
    ],
->>>>>>> 28516dd1
    "source": [
     "import numpy as np\n",
     "import pandas as pd\n",
@@ -38,15 +31,8 @@
   },
   {
    "cell_type": "code",
-<<<<<<< HEAD
-   "execution_count": 2,
-   "metadata": {
-    "collapsed": true
-   },
-=======
    "execution_count": 3,
    "metadata": {},
->>>>>>> 28516dd1
    "outputs": [],
    "source": [
     "from enum import Enum\n",
@@ -163,11 +149,7 @@
   },
   {
    "cell_type": "code",
-<<<<<<< HEAD
-   "execution_count": 3,
-=======
    "execution_count": 4,
->>>>>>> 28516dd1
    "metadata": {},
    "outputs": [
     {
@@ -176,11 +158,7 @@
        "1"
       ]
      },
-<<<<<<< HEAD
-     "execution_count": 3,
-=======
      "execution_count": 4,
->>>>>>> 28516dd1
      "metadata": {},
      "output_type": "execute_result"
     }
@@ -203,13 +181,6 @@
   },
   {
    "cell_type": "code",
-<<<<<<< HEAD
-   "execution_count": 4,
-   "metadata": {
-    "collapsed": true
-   },
-   "outputs": [],
-=======
    "execution_count": 5,
    "metadata": {},
    "outputs": [
@@ -225,7 +196,6 @@
      ]
     }
    ],
->>>>>>> 28516dd1
    "source": [
     "class Verdict(Enum):\n",
     "    PASS = 1\n",
@@ -305,12 +275,6 @@
    ]
   },
   {
-<<<<<<< HEAD
-   "cell_type": "markdown",
-   "metadata": {
-    "scrolled": true
-   },
-=======
    "cell_type": "code",
    "execution_count": 6,
    "metadata": {
@@ -329,7 +293,6 @@
      ]
     }
    ],
->>>>>>> 28516dd1
    "source": [
     "class DumbCircuitModel:\n",
     "    \"\"\"The dumbest possible model for a brain circuit.\"\"\"\n",
@@ -345,11 +308,7 @@
   },
   {
    "cell_type": "code",
-<<<<<<< HEAD
-   "execution_count": 6,
-=======
    "execution_count": 7,
->>>>>>> 28516dd1
    "metadata": {},
    "outputs": [
     {
@@ -381,13 +340,6 @@
   },
   {
    "cell_type": "code",
-<<<<<<< HEAD
-   "execution_count": 7,
-   "metadata": {
-    "collapsed": true
-   },
-   "outputs": [],
-=======
    "execution_count": 8,
    "metadata": {},
    "outputs": [
@@ -403,7 +355,6 @@
      ]
     }
    ],
->>>>>>> 28516dd1
    "source": [
     "cell_density_validation=\\\n",
     "    CellDensityValidation(\n",
@@ -414,11 +365,7 @@
   },
   {
    "cell_type": "code",
-<<<<<<< HEAD
-   "execution_count": 8,
-=======
    "execution_count": 97,
->>>>>>> 28516dd1
    "metadata": {},
    "outputs": [
     {
@@ -426,14 +373,6 @@
      "output_type": "stream",
      "text": [
       "{'pvalue': 0.0, 'status': <Verdict.FAIL: -1>}\n"
-     ]
-    },
-    {
-     "name": "stderr",
-     "output_type": "stream",
-     "text": [
-      "/Users/vishalsoodmuchu/work/bbp/work/validations/dmt/dmt/vtk/statistics/__init__.py:230: RuntimeWarning: divide by zero encountered in log\n",
-      "  logarray = np.log(p_values)\n"
      ]
     }
    ],
@@ -572,18 +511,14 @@
   {
    "cell_type": "code",
    "execution_count": null,
-   "metadata": {
-    "collapsed": true
-   },
+   "metadata": {},
    "outputs": [],
    "source": []
   },
   {
    "cell_type": "code",
    "execution_count": null,
-   "metadata": {
-    "collapsed": true
-   },
+   "metadata": {},
    "outputs": [],
    "source": []
   }
@@ -603,13 +538,8 @@
    "mimetype": "text/x-python",
    "name": "python",
    "nbconvert_exporter": "python",
-<<<<<<< HEAD
-   "pygments_lexer": "ipython3",
-   "version": "3.6.3"
-=======
    "pygments_lexer": "ipython2",
    "version": "2.7.12"
->>>>>>> 28516dd1
   }
  },
  "nbformat": 4,
