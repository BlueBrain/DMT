--- conflicted
+++ resolved
@@ -109,17 +109,9 @@
         return pandas\
             .DataFrame(
                 [self._get_measurement_method(adapter)(circuit_model, **p)
-<<<<<<< HEAD
-                 for p in self.measurement_parameters.for_sampling(
-                         adapter, circuit_model, size=sample_size )],
-                columns=[self.phenomenon.label],
-                index=self.measurement_parameters.index(
-                    adapter, circuit_model, sample_size=sample_size))\
-=======
                  for p in parameters],
                 columns=[self.phenomenon.label],
                 index=index)\
->>>>>>> 9f4457f8
             .reset_index()\
             .assign(
                 dataset=adapter.get_label(circuit_model))\
