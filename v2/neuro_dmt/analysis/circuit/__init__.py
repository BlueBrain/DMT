"""
Brain circuit analyses and validations.
"""

from abc import abstractmethod
import os
import pandas        
from dmt.analysis import Analysis
from dmt.model.interface import InterfaceMeta
from dmt.tk.field import Field, lazyproperty
from dmt.tk.reporting import Report, Reporter
from dmt.tk.utils.args import require_only_one_of

class BrainCircuitAnalysis(
        Analysis):
    """
    A base class for all circuit analyses.
    """
    phenomenon = Field(
        """
        An object whose `.label` is a single word name for the phenomenon 
        analyzed by this `BrainCircuitAnalysis`.
        """)
    AdapterInterface  = Field(
        """
        The interface that will be used to get measurements for the circuit
        model to analyze.
        """,
        __type__=InterfaceMeta)
    measurement_parameters = Field(
        """
        A collection of parameters to measure with.
        This object should have the following methods:
        ~   1. `for_sampling`, returning an iterable of dict like parameters
        ~       to pass to a measurement method as keyword arguments.
        ~   2. `index`, returning a pandas.Index object to be used as an
        ~       index on the measurement.
        """)
    plotter = Field(
        """
        A class or a module that has `plot` method that will be used to
        plot the results of this analysis. The plotter should know how to 
        interpret the data provided. For example, the plotter will have to know
        which columns are the x-axis, and which the y-axis. The `Plotter`
        instance used by this `BrainCircuitAnalysis` instance should have those
        set as instance attributes.
        """,
        __required__=False)
    reporter = Field(
        """
        A class or a module that will report the results of this analysis.
        It is up to the reporter what kind of report to generate. For example,
        the report can be a (interactive) webpage, or a static PDF.
        """,
        __required__=False,
        __examples__=[
            Reporter(path_output_folder=os.getcwd())])
    reference_data = Field(
        """
        A pandas.DataFrame containing reference data to compare with the
        measurement made on a circuit model.
        Each dataset in the dataframe must be annotated with index level
        'dataset', in addition to levels that make sense for the measurements.
        """,
        __default_value__=pandas.DataFrame())

<<<<<<< HEAD
    def _get_measurement_method(self, adapter):
        """
        Makes sense for analysis of a single phenomenon.
        """
=======
    def _get_measurement_method(self, adapter=None):
        """
        Makes sense for analysis of a single phenomenon.
        """
        adapter = self._resolve_adapter(adapter)
>>>>>>> 725fe852
        measurement_name =\
            self.AdapterInterface.__measurement__
        try:
            return getattr(adapter, measurement_name)
        except AttributeError:
            return getattr(adapter, "get_{}".format(measurement_name))
        raise AttributeError(
            "No adapter attribute to measure {}".format(measurement_name))

    def get_measurement(self,
            circuit_model,
            adapter=None,
<<<<<<< HEAD
            sample_size=None,
            *args, **kwargs):
        """
        Get a statistical measurement.
        """
=======
            sample_size=None):
        """
        Get a statistical measurement.
        """
        assert not sample_size or isinstance(sample_size, int),\
            "Expected int, received {}".format(type(sample_size))
>>>>>>> 725fe852
        adapter = self._resolve_adapter(adapter)
        return pandas\
            .DataFrame(
                [self._get_measurement_method(adapter)(circuit_model, **p)
                 for p in self.measurement_parameters.for_sampling(sample_size)],
                columns=[self.phenomenon.label],
                index=self.measurement_parameters.index(sample_size))\
            .reset_index()\
            .assign(
                dataset=adapter.get_label(circuit_model))\
            .set_index(
                ["dataset"] + self.measurement_parameters.variables)

    def _with_reference_data(self,
            measurement,
            reference_data=pandas.DataFrame()):
        """
        Append reference datasets.
        """
        reference_data =\
            reference_data\
            if reference_data.empty  else\
               self.reference_data
        return\
            measurement\
            if reference_data.empty else\
               pandas.concat([measurement, reference_data])

    def _append_reference_data(self,
                measurement):
        """
        """
        if self.reference_data.empty:
            return measurement
        return pandas.concat([
            measurement\
            .reset_index()\
            .assign(
                dataset=self.adapter.get_label())])

    @property
    def number_measurement_parameters(self):
        """
        How many parameters are the measurements made with?
        For example, if the measurement parameters are region, layer,
        the number is two.

        The implementation below uses the implementation of
        `self.measurement_parameters`. However, if you change the type of that
        component, you will have to override However, if you change the type of that
        component, you will have to override.
        """
        return self.measurement_parameters.values.shape[1]

    @property
    def names_measurement_parameters(self):
        """
        What are the names of the parameters that the measurements are made with?

        The implementation below uses the implementation of
        `self.measurement_parameters`. However, if you change the type of that
        component, you will have to override However, if you change the type of that
        component, you will have to override.
        """
        return list(self.measurement_parameters.values.columns.values)

    def get_figures(self,
            measurement=None,
            caption=None):
        """
        Get a figure for the analysis of `circuit_model`.

        Arguments
        ----------
        `measurement`: The data frame to make a figure for.
        """
        return {
            self.phenomenon.label: self.plotter.get_figure(
                measurement.reset_index(),
                caption=caption)}

    def get_report(self,
            measurement,
<<<<<<< HEAD
            reference_data=None,
            *args, **kwargs):
=======
            method_measurement="Not available.",
            figures=None,
            reference_data=None):
>>>>>>> 725fe852
        """
        Get a report for the given `measurement`.
        """
        return Report(
            phenomenon=self.phenomenon.label,
<<<<<<< HEAD
            measurement=measurements,
            figures=self.get_figures(measurement=measurement),
=======
            measurement=measurement,
            figures=figures,
>>>>>>> 725fe852
            introduction="{}, measured by layer\n{}.".format(
                self.phenomenon.name,
                self.phenomenon.description),
            methods=method_measurement,
            results="Results are presented in the figure.",
            discussion="To be provided after a review of the results")

<<<<<<< HEAD
    def _resolve_adapters_and_models(self, *args):
        """
        Resolve adapter from arguments.
        """
        def _resolve_one(arg):
            if isinstance(arg, tuple):
                return arg
            return (self.adapter, arg)

        return _resolve_one(args[0])\
            if len(args) == 0 else\
               [arg if isinstance(arg, tuple) else (self.adapter, arg)
                for arg in (self.adapter, arg)]
                
=======
    def _resolve_adapter_and_model(self,  *args):
        """
        Resolve adapter and model.
        """
        a = len(args)

        if a == 2:
            return (args[1], args[0])

        if a == 1:
            try: 
                return (self.adapter, args[0])
            except AttributeError as error:
                raise TypeError(
                    """
                    With only 1 argument, _resolve_adapter_and_model() assumes
                    that the adapter is defined:
                    {}
                    """.format(error))
        raise TypeError(
            """
            _resolve_adapter_and_model() takes 1 or 2 positional arguments,
            but {} were given.
            """.format(a))

>>>>>>> 725fe852
    def _resolve_adapter(self, adapter=None):
        """
        Resolve which adapter to use.
        """
        return adapter if adapter else self.adapter

    def comparison(self,
            alternative,
            reference,
            adapter_alternative=None,
            adapter_reference=None,
            *args, **kwargs):
        """
        Compare an alternative model to a reference model.
        """
        measurement_alternative =\
            self.get_measurement(
                reference,
<<<<<<< HEAD
                adapter_alternative,
=======
                adapter_reference,
>>>>>>> 725fe852
                *args, **kwargs)
        measurement_reference =\
            self.get_measurement(
                alternative,
<<<<<<< HEAD
                adapter_reference)
=======
                adapter_alternative,
                *args, **kwargs)
>>>>>>> 725fe852
        report =\
            self.get_report(
                self._with_reference_data(
                    measurement_alternative,
                    measurement_reference),
                *args, **kwargs)
        try:
            return self.reporter.post(report)
        except AttributeError:
            return report

    def validation(self,
<<<<<<< HEAD
            circuit_model,
            adapter=None,
            *args, **kwargs):
        """
        Validation of a model against reference data.
        """
        assert not self.reference_data.empty,\
            "Validation needs reference data."
        return\
            self.__call__(
                circuit_model,
                adapter,
                *args, **kwargs)

    def __call__(self,
=======
>>>>>>> 725fe852
            circuit_model,
            adapter=None,
            *args, **kwargs):
        """
        Validation of a model against reference data.
        """
        assert not self.reference_data.empty,\
            "Validation needs reference data."
        return\
            self.__call__(
                circuit_model,
                adapter,
                *args, **kwargs)

    def __call__(self,
            *args, **kwargs):
        """
        Make this `Analysis` masquerade as a function.

        """
<<<<<<< HEAD
        measurement =\
            self.get_measurement(
                circuit_model,
                adapter,
                *args, **kwargs)
        report =\
            self.get_report(
                self._with_reference_data(measurement),
                *args, **kwargs)
=======
        adapter, circuit_model = self._resolve_adapter_and_model(*args)
        measurement =\
            self.get_measurement(
                circuit_model,
                adapter=adapter,
                sample_size=kwargs.get("sample_size", None))
        measurement_method = self._get_measurement_method(adapter).__doc__
        report =\
            self.get_report(
                self._with_reference_data(
                    measurement),
                method_measurement=measurement_method,
                figures=self.get_figures(
                    measurement=measurement,
                    caption=measurement_method),
                reference_data=kwargs.get("reference_data", pandas.DataFrame()))

>>>>>>> 725fe852
        try:
            return self.reporter.post(report)
        except AttributeError:
            return report<|MERGE_RESOLUTION|>--- conflicted
+++ resolved
@@ -64,18 +64,11 @@
         """,
         __default_value__=pandas.DataFrame())
 
-<<<<<<< HEAD
-    def _get_measurement_method(self, adapter):
+    def _get_measurement_method(self, adapter=None):
         """
         Makes sense for analysis of a single phenomenon.
         """
-=======
-    def _get_measurement_method(self, adapter=None):
-        """
-        Makes sense for analysis of a single phenomenon.
-        """
         adapter = self._resolve_adapter(adapter)
->>>>>>> 725fe852
         measurement_name =\
             self.AdapterInterface.__measurement__
         try:
@@ -88,20 +81,12 @@
     def get_measurement(self,
             circuit_model,
             adapter=None,
-<<<<<<< HEAD
-            sample_size=None,
-            *args, **kwargs):
-        """
-        Get a statistical measurement.
-        """
-=======
             sample_size=None):
         """
         Get a statistical measurement.
         """
         assert not sample_size or isinstance(sample_size, int),\
             "Expected int, received {}".format(type(sample_size))
->>>>>>> 725fe852
         adapter = self._resolve_adapter(adapter)
         return pandas\
             .DataFrame(
@@ -185,26 +170,16 @@
 
     def get_report(self,
             measurement,
-<<<<<<< HEAD
-            reference_data=None,
-            *args, **kwargs):
-=======
             method_measurement="Not available.",
             figures=None,
             reference_data=None):
->>>>>>> 725fe852
         """
         Get a report for the given `measurement`.
         """
         return Report(
             phenomenon=self.phenomenon.label,
-<<<<<<< HEAD
-            measurement=measurements,
-            figures=self.get_figures(measurement=measurement),
-=======
             measurement=measurement,
             figures=figures,
->>>>>>> 725fe852
             introduction="{}, measured by layer\n{}.".format(
                 self.phenomenon.name,
                 self.phenomenon.description),
@@ -212,22 +187,6 @@
             results="Results are presented in the figure.",
             discussion="To be provided after a review of the results")
 
-<<<<<<< HEAD
-    def _resolve_adapters_and_models(self, *args):
-        """
-        Resolve adapter from arguments.
-        """
-        def _resolve_one(arg):
-            if isinstance(arg, tuple):
-                return arg
-            return (self.adapter, arg)
-
-        return _resolve_one(args[0])\
-            if len(args) == 0 else\
-               [arg if isinstance(arg, tuple) else (self.adapter, arg)
-                for arg in (self.adapter, arg)]
-                
-=======
     def _resolve_adapter_and_model(self,  *args):
         """
         Resolve adapter and model.
@@ -253,7 +212,6 @@
             but {} were given.
             """.format(a))
 
->>>>>>> 725fe852
     def _resolve_adapter(self, adapter=None):
         """
         Resolve which adapter to use.
@@ -272,21 +230,13 @@
         measurement_alternative =\
             self.get_measurement(
                 reference,
-<<<<<<< HEAD
-                adapter_alternative,
-=======
                 adapter_reference,
->>>>>>> 725fe852
                 *args, **kwargs)
         measurement_reference =\
             self.get_measurement(
                 alternative,
-<<<<<<< HEAD
-                adapter_reference)
-=======
                 adapter_alternative,
                 *args, **kwargs)
->>>>>>> 725fe852
         report =\
             self.get_report(
                 self._with_reference_data(
@@ -299,7 +249,6 @@
             return report
 
     def validation(self,
-<<<<<<< HEAD
             circuit_model,
             adapter=None,
             *args, **kwargs):
@@ -315,39 +264,11 @@
                 *args, **kwargs)
 
     def __call__(self,
-=======
->>>>>>> 725fe852
-            circuit_model,
-            adapter=None,
             *args, **kwargs):
         """
-        Validation of a model against reference data.
-        """
-        assert not self.reference_data.empty,\
-            "Validation needs reference data."
-        return\
-            self.__call__(
-                circuit_model,
-                adapter,
-                *args, **kwargs)
-
-    def __call__(self,
-            *args, **kwargs):
-        """
         Make this `Analysis` masquerade as a function.
 
         """
-<<<<<<< HEAD
-        measurement =\
-            self.get_measurement(
-                circuit_model,
-                adapter,
-                *args, **kwargs)
-        report =\
-            self.get_report(
-                self._with_reference_data(measurement),
-                *args, **kwargs)
-=======
         adapter, circuit_model = self._resolve_adapter_and_model(*args)
         measurement =\
             self.get_measurement(
@@ -365,7 +286,6 @@
                     caption=measurement_method),
                 reference_data=kwargs.get("reference_data", pandas.DataFrame()))
 
->>>>>>> 725fe852
         try:
             return self.reporter.post(report)
         except AttributeError:
