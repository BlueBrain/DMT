--- conflicted
+++ resolved
@@ -17,12 +17,8 @@
 
 def test_mock_circuit_analysis_with_adapter():
     """
-<<<<<<< HEAD
-    Circuit analysis with adapter set should produce the expected output.
-=======
     Circuit analysis with adapter already set should produce the expected
     output.
->>>>>>> 725fe852
     """
     cell_density_phenomenon =\
         Phenomenon(
@@ -49,13 +45,6 @@
     analysis_test.test_call_analysis(mock_circuit_model)
     analysis_test.test_post_report(mock_circuit_model)
 
-<<<<<<< HEAD
-# def test_mock_circuit_analysis_without_adapter():
-#     """
-#     Circuit analysis with adapter passed to its methods.
-#     """
-#     cell_density_phenomenon =\
-=======
 def test_mock_circuit_analysis_without_adapter():
     """
     Circuit analysis with adapter passed to its methods.
@@ -113,21 +102,12 @@
 #     output.
 #     """
 #      cell_density_phenomenon =\
->>>>>>> 725fe852
 #         Phenomenon(
 #             "Cell Density",
 #             "Count of cells in a unit volume.",
 #             group="composition")
 #     mock_circuit_model = mock.get_circuit_model()
 #     mock_adapter = mock.get_circuit_adapter(mock_circuit_model)
-<<<<<<< HEAD
-#     cell_density_analysis =\
-#         BrainCircuitAnalysis(
-#             phenomenon=cell_density_phenomenon,
-#             AdapterInterface=CellDensityAdapterInterface,
-#             measurement_parameters=Parameters(
-#                 pd.DataFrame({"layer": range(1, 7)})),
-=======
 #     reference_datasets = pandas\
 #         .concat([
 #             rat.defelipe2014\
@@ -151,24 +131,15 @@
 #             reference_data=reference_datasets,
 #             measurement_parameters=Parameters(
 #                 pandas.DataFrame({"layer": range(1, 7)})),
->>>>>>> 725fe852
 #             plotter=Bars(
 #                 xvar="layer",
 #                 xlabel="Layer",
 #                 yvar=cell_density_phenomenon.label,
 #                 ylabel=cell_density_phenomenon.name,
 #                 gvar="dataset"),
-<<<<<<< HEAD
-#             adapter=mock_adapter)
-#     analysis_test = CircuitAnalysisTest(analysis=cell_density_analysis)
-#     analysis_test.test_get_measurement(mock_circuit_model, mock_adapter)
-#     analysis_test.test_call_analysis(mock_circuit_model, mock_adapter)
-#     analysis_test.test_post_report(mock_circuit_model, mock_adapter)
-=======
 #             adapter=MockCircuitAdapter())
    
 
->>>>>>> 725fe852
 
 # def test_sscx_dissemination_circuit():
 #     """
@@ -179,9 +150,4 @@
 #         .joinpath(
 #             "dissemination",
 #             "circuits", "S1", "juvenile", "L23_BTC_shifted_down",
-<<<<<<< HEAD
-#             "Bio_1/20190903")
-#     pass
-=======
-#             "Bio_1/20190903")
->>>>>>> 725fe852
+#             "Bio_1/20190903")