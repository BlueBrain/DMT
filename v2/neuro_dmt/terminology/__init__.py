"""
Neuroscience terminology used.
"""
<<<<<<< HEAD
from enum import Enum
=======
from bluepy.v2.enums import Cell, Synapse
>>>>>>> 82d45d95
from dmt.tk.terminology import *
from dmt.tk.utils.singleton import Singleton


class TermCollection(Singleton):
    """
    A collection of terms.
    """
    @classmethod
    def make_query(cls, **kwargs):
        """
        Make a query from key-word arguments.
        """
        return {
            label: kwargs[label]
            for label in cls.terms
            if label in kwargs}

    @classmethod
    def filter(cls, **query):
        """
        Filter all the query entries that have value `None`.
        """
        return {
            label: value
            for label, value in query.items()
            if label not in cls.terms or value is not None}

class circuit(TermCollection):
    """
    A collection of terms used in neuroscience.
    """
    region = Term(
        "region",
        """
        1. Either a region / area in the brain represented by a string,
        2. or a two-tuple of 3D numpy arrays or list providing corners of a box.
        """)
    layer = Term(
        "layer",
        "A structure in certain brain areas, such as the cortex")
    depth = Term(
        "depth",
        "Depth into a brain region, measured absolutely.")
    height = Term(
        "height",
        "Height into a brain region, measured absolutely.")
    mesocolumn  = Term(
        "mesocolumn",
        """
        Organizational structure of model brain circuits that corresponds
        to cortical columns. A meso-column is a collection of micro-column.
        """)
    hypercolumn = Term(
        "hypercolumn",
        """
        Used at BBP, probably the same as a meso-column.
        """)
    roi = Term(
        "roi", 
        """
        Region of interest packaged as a bounding-box or a type
        that will return a bounding-box on invocation of `.bbox`.
        """)
    spatial_terms =(
        region,
        layer,
        depth,
        height,
        mesocolumn,
        hypercolumn)
    terms =(
        region,
        layer,
        depth,
        height,
        mesocolumn,
        hypercolumn,
        roi)

    @classmethod
    def get_spatial_query(cls, query_dict):
        """
        Extract spatial parameters and their values from a `query_dict`.
        """
        return {
            parameter: query_dict.pop(parameter, None)
            for parameter in cls.spatial_terms
        }



class cell(TermCollection):
    """
    A collection of terms used in neuroscience.
    """
    mtype = Term(
        "mtype",
        "Label assigned to cells to mark their morphology.")
    etype = Term(
        "etype",
        "Label assigned to cells to mark their electro-physiology.")
    synapse_class = Term(
        "synapse_class",
        "Synapse class of a cell can be either excitatory, or inhibitory")
    postsynaptic = Term(
        "postsynaptic",
        """
        The value of this parameter should describe,
        the postsynaptic cell group of a pathway.
        """)
    presynaptic = Term(
        "presynaptic",
        """
        The value of this parameter should describe,
        the presynaptic cell group of a pathway.
        """)
<<<<<<< HEAD
    terms =(
        mtype,
        etype,
        synapse_class,
        postsynaptic,
        presynaptic)
=======
    afferent = Term(
        "AFF",
        """
        Use this term to refer to cells whose outputs enter a synapse.
        """)
    efferent = Term(
        "EFF",
        """
        Use this term to refer to cells that receive their input from a
        synapse --- a.k.a post-synaptic neuron
        """)
>>>>>>> 82d45d95


class synapse(TermCollection):
    """
    A collection of terms used in neuroscience.
    """
    post_gid = Synapse.POST_GID
    pre_gid = Synapse.PRE_GID
    afferent = Term(
        "AFF",
        "An afferent synapse, or connection, enters a cell.")
    efferent = Term(
        "EFF",
        "An efferent synapse, or connection exits a cell.")
    terms =(
        afferent,
        efferent)

<<<<<<< HEAD
class measurement_method(TermCollection):
    """
    Tags for measurement methods
    """
    random_sampling = Term(
        "random_sampling",
        """
        Measure a phenomenon by randomly sampling
        measurement parameters.
        """)
    exhaustive = Term(
        "exhaustive",
        """
        Measure a phenomenon by iterating exhaustively
        over the measurement parameters""")

    terms =(
        random_sampling,
        exhaustive)


class sampling_methodology(TermCollection):
    """
    Enum specifying how to sample a population.
    """
    random = Term(
        "random",
        """
        Take random samples from the population.
        The function making the measurement will also need the number
        of individuals to collect in the sample.
        """)
    exhaustive = Term(
        "exhaustive",
        """
        Use the entire population as the sample.
        """)

class SamplingMethodology(Enum):
    """
    Various ways to measure a population.
    """

    random = 1
    exhaustive = 2
=======
class direction(Singleton):
    """
    Direction of transmission across a synapse (for-example).
    """
    forward = Term(
        "FORWARD",
        "From pre-synaptic neuron to post-synaptic neuron.")
    reverse = Term(
        "REVERSE",
        "From post-synaptic neuron to pre-synaptic neuron.")
>>>>>>> 82d45d95
<|MERGE_RESOLUTION|>--- conflicted
+++ resolved
@@ -1,11 +1,8 @@
 """
 Neuroscience terminology used.
 """
-<<<<<<< HEAD
 from enum import Enum
-=======
 from bluepy.v2.enums import Cell, Synapse
->>>>>>> 82d45d95
 from dmt.tk.terminology import *
 from dmt.tk.utils.singleton import Singleton
 
@@ -123,14 +120,12 @@
         The value of this parameter should describe,
         the presynaptic cell group of a pathway.
         """)
-<<<<<<< HEAD
     terms =(
         mtype,
         etype,
         synapse_class,
         postsynaptic,
         presynaptic)
-=======
     afferent = Term(
         "AFF",
         """
@@ -142,7 +137,6 @@
         Use this term to refer to cells that receive their input from a
         synapse --- a.k.a post-synaptic neuron
         """)
->>>>>>> 82d45d95
 
 
 class synapse(TermCollection):
@@ -161,7 +155,6 @@
         afferent,
         efferent)
 
-<<<<<<< HEAD
 class measurement_method(TermCollection):
     """
     Tags for measurement methods
@@ -200,14 +193,7 @@
         Use the entire population as the sample.
         """)
 
-class SamplingMethodology(Enum):
-    """
-    Various ways to measure a population.
-    """
-
-    random = 1
-    exhaustive = 2
-=======
+
 class direction(Singleton):
     """
     Direction of transmission across a synapse (for-example).
@@ -218,4 +204,6 @@
     reverse = Term(
         "REVERSE",
         "From post-synaptic neuron to pre-synaptic neuron.")
->>>>>>> 82d45d95
+
+    random = 1
+    exhaustive = 2