import numpy as np
import matplotlib
import matplotlib.pyplot as plt
import pandas as pd
from dmt.tk.enum import DATA_KEYS, MEAN
from dmt.tk.data import multilevel_dataframe
from dmt.tk.plotting.utils import pivot_table
from dmt.tk.plotting import golden_figure


<<<<<<< HEAD
# TODO: change format of 'pre', 'post' columns, expect multiindexed columns
=======
>>>>>>> d49ec774
# TODO: test that rotation works
class CircleTool:
    """a helper for drawing circles, circle segments, and arcs"""

    def __init__(self, radius, center=None, rotation=0):
        """
        initialize a circle with radius and center on the plot

        Arguments:
            radius: float, the radius of the circle
            center: np.array (shp (2,)), center of the circle
            rotation: float, rotation of the circle in radians
                      0 (default) means that angle 0 points along y-axis
        """
        if center is None:
            center = np.zeros((2,))
        self.center = center
        self.radius = radius
        self.rot = rotation

    def angles_to_points(self, angles):
        """
        get the coordinates on the circle at angle(s)

        Arguments:
            angles: number or array{number}. The angle(s) for which to get
                    the points, in radians

        Returns:
            positions: (2,) or (N, 2) array of x and y coordinates at angle(s)
        """

        angles = np.array(angles) + self.rot
        xes = np.sin(angles) * self.radius + self.center[0]
        yes = np.cos(angles) * self.radius + self.center[1]
        if angles.shape == ():
            return np.array([xes, yes])
        return np.array([xes, yes]).transpose()

    def segment_points(self, from_angle, to_angle, N=50):
        """
        get N points along the circle between from_angle and to_angle

        Arguments:
           from_angle: number, start angle in radians
           to_angle: number, end angle in radians
           N: integer, number of points to get

        Returns:
            (N, 2) array of x and y positions on the circle
        """
        return self.angles_to_points(np.linspace(from_angle, to_angle, N))

    def circle_points(self, N=100):
        """
        get N points around the full circle
        """
        return self.segment_points(0, 2 * np.pi, N=N)

    def _arc_circle(self, from_angle, to_angle):
        """
        get a circle which intersects the two points on the current circle

        Arguments:
            from_angle: first intersection angle in radians
            to_angle: second intersection angle in radians

        Returns:
            a CircleTool which intersects the first point at its own '0' angle
            the angle in the returned circle where it intersects at to_angle
        """
        mn_ngl = (from_angle + to_angle) / 2
        off_ngl = mn_ngl - np.minimum(from_angle, to_angle)
        ctr_ngl = np.pi - 2 * off_ngl
        rot_ngl = np.pi / 2 - np.minimum(from_angle, to_angle)
        L = self.radius / np.cos(off_ngl)
        Lp = self.radius * np.tan(off_ngl)
        c = np.array([np.sin(mn_ngl + self.rot) * L,
                      np.cos(mn_ngl + self.rot) * L]) + self.center
        if from_angle < to_angle:
            return CircleTool(Lp, center=c,
                              rotation=self.rot-rot_ngl), -ctr_ngl
        return CircleTool(Lp, center=c,
                          rotation=self.rot-rot_ngl-ctr_ngl), ctr_ngl

    def curve_points(self, from_angle, to_angle, N=100):
        """
        get N points representing a curve from from_angle on the circle
        to to_angle on the circle

        Arguments:
            from_angle: the source angle in radians
            to_angle: the target angle in radians
            N: the number of points to represent the curve with

        Returns:
            (N, 2) array of points
        """
        if np.isclose(np.abs(from_angle - to_angle), np.pi):
            start = self.angles_to_points(from_angle)
            end = self.angles_to_points(to_angle)
            xspace = np.linspace(start[0], end[0], N)
            yspace = np.linspace(start[1], end[1], N)
            return np.array([xspace, yspace]).transpose()

        a, ngl = self._arc_circle(from_angle, to_angle)
        return a.segment_points(0, ngl, N=N)

    def draw(self, N=100, *args, **kwargs):
        """draw the full circle"""
        from matplotlib import pyplot as plt
        pts = self.circle_points(N=N)
        plt.plot(pts[:, 0], pts[:, 1], *args, **kwargs)

    def curve_polygon(self, from_angle1, from_angle2, to_angle1, to_angle2):
        """
        generate a matplotlib polygon of a curved path connecting two
        segments on the circle.

        (All angles in radians)

        Arguments:
            from_angle1: start angle of first curve, start of first segment
            from_angle2: start angle of second curve, end of first segment
            to_angle1: end angle of first curve, end of second segment
            to_angle2: end angle of second curve, start of second segment

        Returns:
            a Polygon enclosed by the curves and segments
        """

        xy = np.concatenate(
            [self.curve_points(from_angle1, to_angle1),
             self.segment_points(to_angle1, to_angle2),
             self.curve_points(to_angle2, from_angle2),
             self.segment_points(from_angle2, from_angle1)])
        return matplotlib.patches.Polygon(xy, closed=False)

    def segment_polygon(self, from_angle, to_angle, width):
        """
        generate a matplotlib polygon representing a segment on the circle

        Arguments:
           from_angle: start angle of the segment, in radians
           to_angle: end angle of the segment, in radians
           width: the width of the polygon

        returns:
           a Polygon representing a ring segment
        """
        outer = CircleTool(self.radius + width)
        xy = np.concatenate(
            [self.segment_points(from_angle, to_angle),
             outer.segment_points(to_angle, from_angle)])
        return matplotlib.patches.Polygon(xy, closed=True)


class CirclePlot:
    """
    a plotter for circle-plots. CirclePlots consist of circle segments
    connected by curves, the thickness of which corresponds to the weight
    of the connection
    """
    def __init__(self, space_between=0.0, value_callback=None):
        """
        Arguments:
           space_between : the space to leave between segments, in radians
        """
        if space_between < 0 or space_between >= np.pi:
            raise ValueError("cannot have np.pi or greater space_between, "
                             "there wouldn't be any space left for the actual "
                             "plot.")

        self.space_between = space_between
        self.circle = CircleTool(1.0)
        self.value_callback = value_callback

    # TODO: this should be moved so it can be a more general util
    #       for constructing pivot tables from multiindexed frames
    def _prepare_plot(self, df):
        """
        convert the data into a pivot table for plotting
        with mean as the values, and the two non-data columns
        as the index and column values.

        Arguments:
            df: DataFrame with {MEAN} column

        Returns:
            pivot table of {MEAN}
        """.format(MEAN=MEAN)

        try:
            [df[c].unique() for c in df.columns]
        except TypeError:
            df = multilevel_dataframe(df)

        # TODO: should this work on samples without mean?
        if MEAN not in df.columns:
            raise ValueError(
                "dataframe must have {} column".format(MEAN))
<<<<<<< HEAD
        columns = df.columns
        multiindexed = False
        if hasattr(columns, 'levels'):
            # multiindexed
            multiindexed=True
            columns = df.columns.levels[0]
=======

        columns = df.columns
        if isinstance(columns[0], tuple):
            columns = []
            for c in df.columns:
                if c[0] not in columns:
                    columns.append(c[0])
>>>>>>> d49ec774

        non_data_columns = [col for col in columns
                            if col not in DATA_KEYS]

        if len(non_data_columns) != 2:
            raise ValueError(
<<<<<<< HEAD
                "dataframe must have exactly two top-level"
                " columns aside from {}"
                .format(DATA_KEYS))

        if multiindexed:
            tocol = [col for col in df.columns
                     if col[0] == non_data_columns[0]]
            fromcol = [col for col in df.columns
                       if col[0] == non_data_columns[1]]
            meancol = [c for c in df.columns if c[0] == MEAN]
        else:
            tocol = non_data_columns[0]
            fromcol = non_data_columns[1]
            meancol = MEAN

        pivot_table = df.pivot_table(columns=tocol, index=fromcol,
                                     values=meancol)
        return pivot_table
=======
                "dataframe must have exactly two columns aside from {}, "
                "found: {}"
                .format(DATA_KEYS, non_data_columns))
        if self.value_callback is not None:
            return pivot_table(
                df, non_data_columns[0], non_data_columns[1], MEAN,
                value_callback=self.value_callback)

        return pivot_table(
            df, non_data_columns[0], non_data_columns[1], MEAN)
>>>>>>> d49ec774

    def group_angles(self, pivot_table):
        """
        find the start and end angles for each segment representing a
        group in the table.

        Arguments:
            pivot_table: pandas pivot table with groups as index and columns

        Returns:
            dict {group: (start_angle, end_angle)}
        """
        tot_conn = np.nansum(pivot_table.values)
        group_angles = {}
        groups = list(pivot_table.index) + [c for c in pivot_table.columns
                                            if c not in pivot_table.index]
        print(groups)
        angle = 0
        occupied_space = self.space_between * len(groups)

        # TODO: better to warn and reduce size?
        if occupied_space >= 2 * np.pi:
            raise ValueError("with {} groups, space_between cannot be >="
                             " {}".format(len(groups),
                                          2 * np.pi / len(groups)))

        available_space = 2 * np.pi - occupied_space
        aspace_div2 = available_space * 0.5
        for grp in groups:
            try:
                size_from = np.nansum(pivot_table.loc[grp, :])
            except KeyError:
                size_from = 0

            try:
                size_to = np.nansum(pivot_table.loc[:, grp])
            except KeyError:
                size_to = 0

            size = size_from + size_to
            angle_size = aspace_div2 * size / tot_conn

            space = self.space_between * 0.5
            start = angle + space
            end = start + angle_size
            group_angles[grp] = (start, end)
            angle = end + space
        return group_angles

    def connection_angles(self, pivot_table, group_angles):
        """
        get the source and target angles for the curves representing
        the connections between groups

        Arguments:
            pivot_table: pandas pivot table with groups as index and columns
            group_angles: dict mapping group to the start and end angle

        Returns:
            tuple of dict (source_angles, dest_angles)
            each of the form {<group1>: {<group1>: start angle, end angle,
                                         <group2>: ...
                                         ...}
                              <group2>: {...}
                               ...}
            for all the groups
            where start_angle and end_angle are the angles defining a segment
        """
        source_angles = {ind: {} for ind in pivot_table.index}
        dest_angles = {ind: {} for ind in pivot_table.index}
        groups = sorted(group_angles.keys())
        for i, grp in enumerate(groups):
            start_angle, end_angle = group_angles[grp]
            group_angle_size = end_angle - start_angle
            angle = start_angle

            try:
                tot_from = np.nansum(pivot_table.loc[grp, :])
            except KeyError:
                tot_from = 0

            try:
                tot_to = np.nansum(pivot_table.loc[:, grp])
            except KeyError:
                tot_to = 0

            tot_conn = tot_from + tot_to

            from_order =\
                list(groups[i:]) + list(groups[:i])
            to_order =\
                list(groups[i+1:]) + list(groups[:i+1])
            from_order.reverse()
            to_order.reverse()

            for from_ in from_order:
                try:
                    angle_size = group_angle_size * pivot_table.loc[from_, grp]\
                                 / tot_conn
                    if not np.isnan(angle_size):
                        dest_angles[from_][grp] = (angle + angle_size, angle)
                        angle += angle_size
                except KeyError:
                    pass

            for to in to_order:
                try:
                    angle_size = group_angle_size * pivot_table.loc[grp, to]\
                                 / tot_conn
                    if not np.isnan(angle_size):
                        source_angles[grp][to] = (angle, angle + angle_size)
                        angle += angle_size
                except KeyError:
                    pass

        return source_angles, dest_angles

    def connection_patches(self, pivot_table, group_angles):
        """
        get matplotlib polygons representing the connections between groups

        Arguments:
            pivot_table: pandas pivot_table
            group_angles: dict mapping group to the start and end angle

        Returns:
            dict of the form {<group>: {<group>: a::Polygon, ...} ...}
            for all the groups in pivot_table
        """
        source_angles, dest_angles =\
            self.connection_angles(pivot_table, group_angles)
        patches = {from_:
                   {to: self.circle.curve_polygon(*source_angles[from_][to],
                                                  *dest_angles[from_][to])
                    for to in source_angles[from_].keys()}
                   for from_ in source_angles.keys()}
        return patches

    def group_patches(self, group_angles):
        """
        get matplotlib polygons representing the locations of groups
        on the circle

        Arguments:
            group_angles: dict mapping group to the start and end angle
        """
        return {
            grp: self.circle.segment_polygon(*angles, 0.1)
            for grp, angles in group_angles.items()}

    def get_patches(self, pivot_table):
        """
        get the patches for both connections and groups

        Arguments:
            pivot_table: pandas pivot_table

        Returns:
            group_patches: dict mapping groups to representative polygons
                          see group_patches method
            connection_patches: dict mapping groups to dicts mapping groups to
                                polygons representing the connection
                                see connection_patches method
        """
        group_angles = self.group_angles(pivot_table)
        connection_patches = self.connection_patches(pivot_table,
                                                     group_angles)
        group_patches = self.group_patches(group_angles)
        return group_patches, connection_patches

    # TODO: could do with some tests, but PatchCollection has no
    #       introspection on its patches
    # TODO: use match_original for colors?
    #       this would also help testing - then we can assign colors
    #       when generating the patches and check the results
    # TODO: we could have a function mapping group to color,
    #       which can be overwritten to customize color
    def patch_collections(self, group_patches, connection_patches):
        """
        turn the patch_dicts from get_patches into colored PatchCollections

        Arguments:
            group_patches: dict mapping groups to representative polygons
                          see group_patches method
            connection_patches: dict mapping groups to dicts mapping groups to
                                polygons representing the connection
                                see connection_patches method

        Returns:
            PatchCollection of group_patches
            PatchCollection of connection_patches
        """
        groups = sorted(group_patches.keys())
        group_color = np.arange(len(groups))
        group_patch_list = [group_patches[grp] for grp in groups]
        from_groups = [group for group in groups
                       if group in connection_patches.keys()]
        connection_color = np.array(
            [group_color[groups.index(grp)]
             for grp in from_groups
             for _ in connection_patches[grp].keys()])
        print(connection_color)
        connection_patch_list = [
            p for grp in from_groups
            for p in connection_patches[grp].values()]

        group_collection = matplotlib.collections.PatchCollection(
            group_patch_list)
        group_collection.set_array(group_color)
        connections_collection = matplotlib.collections.PatchCollection(
            connection_patch_list)
        connections_collection.set_array(connection_color)
        connections_collection.set_clim(vmin=group_color[0],
                                        vmax=group_color[-1])
        alpha = 0.5
        connections_collection.set_alpha(alpha)

        return group_collection, connections_collection

    # TODO: test the actual plot method once its clear what
    #        its supposed to do
    # TODO: test how it handles NaNs
    # TODO: groups must be extracted prior to pivoting table
    #       when pivoting is moved to util, groups passed to it
    #       and groups extracted
    def plot(self, df):
        """"
        create a CirclePlot of the data in df

        Arguments:
             df: a pandas DataFrame which must have a {MEAN} column,
                 may have any of {DATA_KEYS} columns,
                 and must have exactly two other columns
                 the entries of which will define the groups to plot
                 the {MEAN} column will determine the connection weight
                 between the corresponding groups

        Returns:
            figure, axis with CirclePlot
        """.format(MEAN=MEAN, DATA_KEYS=DATA_KEYS)
        pivot_table = self._prepare_plot(df)
        sz = 60# len(pivot_table.index)*4
        print(pivot_table.index, len(pivot_table.index))
        fig, ax = golden_figure(width=sz, height=sz)
        # TODO: adapt limits to text
        ax.set_xlim(left=-1.3, right=+1.3)
        ax.set_ylim(bottom=-1.3, top=+1.3)
        ax.get_xaxis().set_visible(False)
        ax.get_yaxis().set_visible(False)
        ax.set_xticklabels([])
        ax.set_yticklabels([])
        group_patches, connection_patches = self.get_patches(pivot_table)
        group_collection, connections_collection =\
            self.patch_collections(group_patches, connection_patches)
        ax.add_collection(group_collection)
        ax.add_collection(connections_collection)

        # awkward to re-calculate this!
        group_angles = {t: np.mean(a)
                        for t, a in self.group_angles(pivot_table).items()}
        oldfont = plt.rcParams.get('font.size')
        plt.rcParams.update({'font.size': sz})
        textcirc = CircleTool(self.circle.radius * 1.2)
        for t, a in group_angles.items():
            plt.text(*textcirc.angles_to_points(a), t,
                     rotation=90-a*(180/np.pi), rotation_mode="anchor")
        plt.rcParams.update({"font.size": oldfont})
        return fig, ax<|MERGE_RESOLUTION|>--- conflicted
+++ resolved
@@ -8,10 +8,6 @@
 from dmt.tk.plotting import golden_figure
 
 
-<<<<<<< HEAD
-# TODO: change format of 'pre', 'post' columns, expect multiindexed columns
-=======
->>>>>>> d49ec774
 # TODO: test that rotation works
 class CircleTool:
     """a helper for drawing circles, circle segments, and arcs"""
@@ -189,8 +185,6 @@
         self.circle = CircleTool(1.0)
         self.value_callback = value_callback
 
-    # TODO: this should be moved so it can be a more general util
-    #       for constructing pivot tables from multiindexed frames
     def _prepare_plot(self, df):
         """
         convert the data into a pivot table for plotting
@@ -213,14 +207,6 @@
         if MEAN not in df.columns:
             raise ValueError(
                 "dataframe must have {} column".format(MEAN))
-<<<<<<< HEAD
-        columns = df.columns
-        multiindexed = False
-        if hasattr(columns, 'levels'):
-            # multiindexed
-            multiindexed=True
-            columns = df.columns.levels[0]
-=======
 
         columns = df.columns
         if isinstance(columns[0], tuple):
@@ -228,33 +214,12 @@
             for c in df.columns:
                 if c[0] not in columns:
                     columns.append(c[0])
->>>>>>> d49ec774
 
         non_data_columns = [col for col in columns
                             if col not in DATA_KEYS]
 
         if len(non_data_columns) != 2:
             raise ValueError(
-<<<<<<< HEAD
-                "dataframe must have exactly two top-level"
-                " columns aside from {}"
-                .format(DATA_KEYS))
-
-        if multiindexed:
-            tocol = [col for col in df.columns
-                     if col[0] == non_data_columns[0]]
-            fromcol = [col for col in df.columns
-                       if col[0] == non_data_columns[1]]
-            meancol = [c for c in df.columns if c[0] == MEAN]
-        else:
-            tocol = non_data_columns[0]
-            fromcol = non_data_columns[1]
-            meancol = MEAN
-
-        pivot_table = df.pivot_table(columns=tocol, index=fromcol,
-                                     values=meancol)
-        return pivot_table
-=======
                 "dataframe must have exactly two columns aside from {}, "
                 "found: {}"
                 .format(DATA_KEYS, non_data_columns))
@@ -265,7 +230,6 @@
 
         return pivot_table(
             df, non_data_columns[0], non_data_columns[1], MEAN)
->>>>>>> d49ec774
 
     def group_angles(self, pivot_table):
         """
@@ -280,9 +244,7 @@
         """
         tot_conn = np.nansum(pivot_table.values)
         group_angles = {}
-        groups = list(pivot_table.index) + [c for c in pivot_table.columns
-                                            if c not in pivot_table.index]
-        print(groups)
+        groups = sorted(set(pivot_table.index) | set(pivot_table.columns))
         angle = 0
         occupied_space = self.space_between * len(groups)
 
@@ -488,9 +450,6 @@
     # TODO: test the actual plot method once its clear what
     #        its supposed to do
     # TODO: test how it handles NaNs
-    # TODO: groups must be extracted prior to pivoting table
-    #       when pivoting is moved to util, groups passed to it
-    #       and groups extracted
     def plot(self, df):
         """"
         create a CirclePlot of the data in df
