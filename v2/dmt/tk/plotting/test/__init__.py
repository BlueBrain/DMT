--- conflicted
+++ resolved
@@ -5,7 +5,7 @@
 import pandas as pd
 import numpy as np
 from ..bars import Bars
-from .. import get_dataframe
+
 
 by_layer_summary_1 =\
     pd.DataFrame(
@@ -19,11 +19,7 @@
         index=pd.Index(range(1,7), name="layer"))
  
 samples =\
-<<<<<<< HEAD
-    get_dataframe({
-=======
     Bars._get_plotting_data({
->>>>>>> b7c7170b
         "one": by_layer_summary_1,
         "two": by_layer_summary_2})
 assert isinstance(samples, pd.DataFrame)
