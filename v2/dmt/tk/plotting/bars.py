--- conflicted
+++ resolved
@@ -70,8 +70,6 @@
         """,
         __default_value__="sd")
 
-<<<<<<< HEAD
-=======
     @staticmethod
     def _get_phenomenon(dataframe_long):
         """
@@ -95,7 +93,6 @@
         """
         return measurement.concat_as_samples(data, **kwargs)
 
->>>>>>> b7c7170b
     def get_figure(self,
             data,
             *args,
@@ -104,16 +101,6 @@
         """
         Plot the dataframe.
         """
-<<<<<<< HEAD
-        graphic = seaborn.catplot(
-            data=measurement.concat_as_samples(data),
-            x=self.xvar,
-            y=self.yvar,
-            kind="bar",
-            hue=self.gvar if self.gvar else None,
-            height=self.height_figure,
-            aspect=self.aspect_ratio_figure)
-=======
         dataframe_long = self._get_plotting_data(data, **kwargs)
         graphic =\
             seaborn.catplot(
@@ -125,7 +112,6 @@
                 hue=self.gvar if self.gvar else None,
                 height=self.height_figure,
                 aspect=self.aspect_ratio_figure)
->>>>>>> b7c7170b
         return Figure(
             graphic.set(
                 xlabel=self.xlabel if self.xlabel else self.xvar,
