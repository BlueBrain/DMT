--- conflicted
+++ resolved
@@ -5,12 +5,8 @@
 import pandas
 import seaborn
 from dmt.data.observation import measurement
-<<<<<<< HEAD
 from dmt.data.observation.measurement import get_samples
 from dmt.tk.field import Field, LambdaField, lazyproperty, WithFields
-=======
-from dmt.tk.field import Field, lazyfield, WithFields
->>>>>>> 82d45d95
 from .import golden_aspect_ratio
 from .figure import Figure
 
@@ -91,21 +87,12 @@
         phenomenon = self._get_phenomenon(dataframe_long)
         return ' '.join(word.capitalize() for word in phenomenon.split('_'))
 
-<<<<<<< HEAD
     @classmethod
     def get_dataframe(cls, data):
         """..."""
         return data.reset_index()\
             if isinstance(data, (pandas.Series, pandas.DataFrame)) else\
                measurement.concat_as_samples(data).reset_index()\
-=======
-    @staticmethod
-    def _get_plotting_data(data, **kwargs):
-        """
-        Get a single long-form dataframe
-        """
-        return measurement.concat_as_samples(data, **kwargs)
->>>>>>> 82d45d95
 
     def get_figure(self,
             data,
@@ -115,7 +102,6 @@
         """
         Plot the dataframe.
         """
-<<<<<<< HEAD
         graphic = seaborn\
             .catplot(
                 data=self.get_dataframe(data),
@@ -131,24 +117,6 @@
                 title=kwargs.pop("title", ""))
         return Figure(
             graphic,
-=======
-        dataframe_long = self._get_plotting_data(data, **kwargs)
-        graphic =\
-            seaborn.catplot(
-                data=dataframe_long.reset_index(),
-                x=self.xvar,
-                y=self.yvar,
-                kind="bar",
-                ci=self.confidence_interval,
-                hue=self.gvar if self.gvar else None,
-                height=self.height_figure,
-                aspect=self.aspect_ratio_figure)
-        return Figure(
-            graphic.set(
-                xlabel=self.xlabel if self.xlabel else self.xvar,
-                ylabel=self.ylabel if self.ylabel else self.yvar,
-                title=self._get_title(dataframe_long)),
->>>>>>> 82d45d95
             caption=caption)
 
     def plot(self,
@@ -159,18 +127,9 @@
         return self.get_figure(*args, **kwargs)
 
     def __call__(self,
-<<<<<<< HEAD
-                 *args, **kwargs):
-=======
-            dataframe,
             *args, **kwargs):
->>>>>>> 82d45d95
         """
         Make this class a callable,
         so that it can masquerade as a function!
         """
-<<<<<<< HEAD
-        return self.get_figure(*args, **kwargs)
-=======
-        return self.plot(dataframe, *args, **kwargs)
->>>>>>> 82d45d95
+        return self.get_figure(*args, **kwargs)