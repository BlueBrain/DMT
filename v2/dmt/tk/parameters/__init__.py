--- conflicted
+++ resolved
@@ -34,22 +34,12 @@
 
     def __init__(self,
             values,
-<<<<<<< HEAD
-=======
             with_labels=True,
->>>>>>> b7c7170b
             *args, **kwargs):
         """
         Arguments
         --------------
         `values`: Either a dataframe, or a callable on (adapter, model)
-<<<<<<< HEAD
-        `labels`: The names of the parameters
-        """
-        if callable(values):
-            pass
-        elif isinstance(values, pandas.DataFrame):
-=======
         `with_labels`: Either the names of the parameters, or a boolean 
         indicating whether this instance of `Parameters` should have labels.
 
@@ -73,7 +63,6 @@
                     When initialized from a pandas.DataFrame, parameters will 
                     be initialized from the dataframe's columns.
                     """)
->>>>>>> b7c7170b
             kwargs["labels"] = list(values.columns.values)
         else:
             raise ValueError(
@@ -94,20 +83,6 @@
             raise TypeError("Parameters defined with a dataframe.")
         return Parameters(pandas.DataFrame(self.values(*args)))
 
-<<<<<<< HEAD
-    def for_model(self, *args):
-        """
-        Parameters for a model.
-
-        With an adapter, model in `*args`, this creates a new instance of
-        `Parameters` initialized with a pandas DataFrame.
-        """
-        if not callable(self.values):
-            raise TypeError("Parameters defined with a dataframe.")
-        return Parameters(pandas.DataFrame(self.values(*args)))
-
-=======
->>>>>>> b7c7170b
     def _resolve_values(self, *args):
         """
         Return a dataframe for values.
@@ -122,19 +97,12 @@
         Set labels affirming to `values`, but only if they are not already set,
         and if the dataframe generated from them does not have any null values.
         """
-<<<<<<< HEAD
-        if not self.labels:
-            dataframe = pandas.DataFrame(values)
-            if not dataframe.isnull().values.any():
-                self.labels = dataframe.columns.values
-=======
         if not self._with_labels:
             return None
         if not self.labels:
             dataframe = pandas.DataFrame(values)
             if not dataframe.isnull().values.any():
                 self.labels = list(dataframe.columns.values)
->>>>>>> b7c7170b
         return self.labels
 
     def for_sampling(self, *args, size=None):
@@ -144,21 +112,12 @@
         size = size if size else self.sample_size
         values = self._resolve_values(*args)
         self._set_labels(values)
-<<<<<<< HEAD
 
         try:
             parameter_rows = [row for _, row in values.iterrows()]
         except AttributeError:
             parameter_rows = values
 
-=======
-
-        try:
-            parameter_rows = [row for _, row in values.iterrows()]
-        except AttributeError:
-            parameter_rows = values
-
->>>>>>> b7c7170b
         return list(
             dict(parameter_row)
             for parameter_row in parameter_rows
@@ -176,22 +135,6 @@
             pandas.DataFrame(parameter_values)\
                   .apply(make_hashable, axis=0)
         return dataframe.set_index(list(dataframe.columns.values)).index
-<<<<<<< HEAD
-
-    # def index(self, *args, sample_size=None):
-    #     """
-    #     A `pandas.Index` / `pandas.MultiIndex` for the parameter values.
-    #     """
-    #     values = self._resolve_values(*args)
-    #     return pandas\
-    #         .DataFrame(
-    #             [parameters_row.to_dict()
-    #              for parameters_row in self.for_sampling(*args, size=sample_size)])\
-    #         .set_index(
-    #             list(values.columns.values))\
-    #         .index
-=======
->>>>>>> b7c7170b
 
     @lazyproperty
     def variables(self):
