<<<<<<< HEAD
=======
from collections.abc import Mapping, Iterable
>>>>>>> f7c27040
from collections import OrderedDict
import numpy
import pandas
from dmt.tk.field import Field, lazyfield
from dmt.tk.utils import get_label
from ..observation import Observation


class Measurement(
        Observation):
    """
    Measurement is an Observation of a phenomenon described by a numerical
    variable.
    By default, a `Measurement` instance is expected to contain several
    samples for each combination of parameter values.
    """
    __metaclass_base__ = True

    @lazyfield
    def parameters_list(self):
        """
        List of parameter labels.
        """
        return list(self.parameters.keys())

    def _get_sample_parameters(self,
            parameters_values,
            sample_size):
        """
        Get a pandas.DataFrame that represents the parameters
        to make a sample of measurements.

        Arguments
        ------------
        parameters_values :: A tuple representing a (data-frame) row.
        sample_size :: int

        Result
        ------------
        A dataframe that repeats `parameters_values` `sample_size`
        number of times.
        """
        if not isinstance(parameters_values, tuple):
            parameters_values = tuple([parameters_values])

        assert len(parameters_values) == len(self.parameters_list)

        return pandas.DataFrame(
            sample_size * [dict(zip(self.parameters_list, parameters_values))])

    @staticmethod
    def load(dataframe):
        """
        Load a dataframe either as a `SampleMeasurement`
        or a `SummaryMeasurement`.
        """
        try:
            return SampleMeasurement.load(dataframe)
        except TypeError as sample_load_error:
            try:
                return SummaryMeasurement.load(dataframe)
            except TypeError as summary_load_error:
                raise TypeError(
                    "Unable to load dataframe: {}\n{}.".format(
                        sample_load_error,
                        summary_load_error))


class SampleMeasurement(Measurement):
    """
    Measurement that contains data on several
    samples for each combination of parameter values.
    """

    __metaclass_base__ = True

    def summary(self):
        """
        A statistical summary of the data in this measurement.
        """
        return self\
            .dataframe\
            .groupby(self.parameters_list)\
            .agg(["size", "mean", "std"])

    @classmethod
    def SummaryType(cls):
        """
        A class that summarizes measurement of this Measurement's phenomenon.
        """
        return type(
            "{}SummaryMeasurement".format(
                cls.__name__\
                   .strip("Measurement")\
                   .strip("_measurement")),
            (SummaryMeasurement,),
            {"phenomenon": cls.phenomenon,
             "parameters": cls.parameters})

    @lazyfield
    def summary_measurement(self):
        """
        This `Measurement`, but with summary statistics, instead of all
        the samples.
        """
        type_summary_measurement = self.SummaryType()
        return type_summary_measurement(
            object_of_observation=self.object_of_observation,
            procedure=self.procedure,
            label=self.label,
            provenance=self.provenance,
            citation=self.citation,
            uri=self.uri,
            data=self.summary().reset_index())

    @classmethod
    def check(cls, dataframe):
        """
        Check whether a dataframe is a sample measurement.
        """
        columns = [get_label(cls.phenomenon)] + [
            parameter for parameter in cls.parameters.keys()]
        return all(
            column in dataframe.columns
            for column in columns)

    @staticmethod
    def _read(dataframe):
        """
        Check dataframe to load as a `Measurement`.
        """
        columns = dataframe.columns
        if len(columns) != 1:
            raise TypeError(
                """
                To load as a `SampleMeasurement` a dataframe should have only
                one column. Received dataframe columns: {}
                """.format(columns))
        index = dataframe.index.names
        if len(index) and None in index:
            raise TypeError(
                """
                To load as a `SampleMeasurement` a dataframe should have
                properly named index. Received dataframe index: {}
                """.format(index))
        return (
            columns[0],
            OrderedDict([(parameter, parameter) for parameter in index]))
 
    @staticmethod
    def load(dataframe):
        """
        Load a dataframe.
        The dataframe is expected to be valid.
        """
        phenomenon, parameters = SampleMeasurement._read(dataframe)
        SampleMeasurementType = type(
            "{}By{}Samples".format(
                phenomenon,
                ''.join(format(p.capitalize() for p in parameters))),
            (SampleMeasurement, ),
            {"phenomenon": phenomenon,
             "parameters": parameters})
        return SampleMeasurementType(
            data=dataframe.reset_index(),
            label="ignore")

    def samples(self, number=20):
        """
        Get a dataframe containing samples for this measurement.
        """
        return self.summary_measurement.samples(number)


class SummaryMeasurement(Measurement):
    """
    A statistical summary of sample measurements assumes sampling.
    """

    __metaclass_base__ = True

    @classmethod
    def check_validity(cls, data_value):
        """
        Check the validity of data in data_value.

        1. Check that all parameters are available in 'data_value'.
        ~  All Observations will have parameters, so we can check their
        ~  validity here.
        2. Check that all the observed variables are in 'data_value'.
        ~  By default, we assume that this Observation's phenomenon provides
        ~  the variable name that labels it's associated data in a dict
        ~  or a data-frame. However, if a statistical summary is provided as
        ~  data, we should expect 'mean' and 'error' as the observed variables. 

        Arguments
        ---------------
        data_value :: Either a list of dicts or a pandas dataframe
        """
        assert isinstance(data_value, pandas.DataFrame)
        assert isinstance(data_value.columns, pandas.MultiIndex)

        column_values_1 = {
            measurement_label
            for measurement_label, _ in data_value.columns.values}
        phenomenon =\
            get_label(cls.phenomenon)
        assert phenomenon in  column_values_1,\
            "Required column {} not found in {}".format(
                phenomenon, column_values_1)
        assert "mean" in data_value[phenomenon].columns.values
        assert "std" in data_value[phenomenon].columns.values

        super().check_validity(cls, data_value)
<<<<<<< HEAD

        return True

=======

        return True

>>>>>>> f7c27040
    @classmethod
    def check(cls, data_value):
        """
        Check, but not validate --- i.e. do not raise.
        """
        try:
            return cls.check_validity(data_value)
        except AssertionError:
            pass
        return False

    def _read(dataframe):
        """
        Check dataframe to load as a `Measurement`.
        """
        columns = dataframe.columns.values
        if len(columns) != 2:
            raise typeerror(
                """
                to load as a `summarymeasurement` a dataframe should have a
                multi-indexed two level column. received dataframe columns: {}
                """.format(columns))
        if not all(isinstance(c, tuple) for c in columns):
            raise typeerror(
                """
                to load as a `summarymeasurement` a dataframe should have a
                multi-indexed two level column containing two-tuples.
                received dataframe columns: {}
                """.format(columns))
        try:
            phenomenon, statistic = columns[0]
        except ValueError:
            raise TypeError(
                """
                To load as a `SummaryMeasurement` a dataframe should have a
                multi-indexed two level column containing two-tuples.
                Received dataframe columns: {}
                """.format(columns))
        try:
            phenomenon_2, statistic_2 = columns[1]
        except ValueError:
            raise TypeError(
                """
                To load as a `SummaryMeasurement` a dataframe should have a
                multi-indexed two level column containing two-tuples.
                Received dataframe columns: {}
                """.format(columns))

        if phenomenon_2 != phenomenon:
            raise TypeError(
                """
                To load as a `SummaryMeasurement` a dataframe should have a
                multi-indexed two level column containing two-tuples, with
                the same phenomenon names as the first element.
                Received dataframe columns: {}
                """.format(columns))

        if "mean" not in (statistic, statistic_2):
            raise TypeError(
                """
                To load as a `SummaryMeasurement` a dataframe should have a
                multi-indexed two level column containing two-tuples.
                One of the second levels should be "mean"
                Received dataframe columns: {}
                """.format(columns))
        if "std" not in (statistic, statistic_2):
            raise TypeError(
                """
                To load as a `SummaryMeasurement` a dataframe should have a
                multi-indexed two level column containing two-tuples.
                One of the second levels should be "std"
                Received dataframe columns: {}
                """.format(columns))

        index = dataframe.index.names
        if len(index) and None in index:
            raise TypeError(
                """
                To load as a `SampleMeasurement` a dataframe should have
                properly named index. Received dataframe index: {}
                """.formnat(index))
        return (
            columns[0][0],
            OrderedDict([(parameter, parameter) for parameter in index]))

    @staticmethod
    def load(dataframe):
        """
        Load a dataframe as a `SummaryMeasurement`.
        """
        if not isinstance(dataframe.columns, pandas.MultiIndex):
            raise TypeError(
                """
                To load as a `SummaryMeasurement` a dataframe should have a
                two-level columns. Received dataframe columns: {}
                """.format(dataframe.columns))
        phenomenon, parameters = SummaryMeasurement._read(dataframe)
        dataframe_phenomenon = dataframe[phenomenon]
        if "mean" not in dataframe_phenomenon.columns:
            raise TypeError(
                """
                To load as a `SummaryMeasurement` a dataframe should have
                "mean" as a column at the second level.
                """)
        if "std" not in dataframe_phenomenon.columns:
            raise TypeError(
                """
                To load as a `SummaryMeasurement` a dataframe should have
                "std" as a column at the second level.
                """)
        SummaryMeasurementType = type(
            "{}By{}Summary".format(
                phenomenon,
                ''.join(format(p.capitalize() for p in parameters))),
            (SummaryMeasurement, ),
            {"phenomenon": phenomenon,
             "parameters": parameters})
        return SummaryMeasurementType(
            data=dataframe.reset_index(),
            label="ignore")

    def summary(self):
        """
        A `pandas.DataFrame` representing a summary measurement.
        """
        return self.data

    def samples(self, size=20, _filter=lambda x: x):
        """
        Generate `<size>` samples for each combination of parameters in this
        `SummaryMeasurement`.
        """
        def _sample(row):
            """
            Create a sample from one row of the summary dataframe
            """
            def __one():
                phenomenon = get_label(self.phenomenon)
<<<<<<< HEAD
                m = numpy.random.normal(
                    row[phenomenon]["mean"],
                    row[phenomenon]["std"])
                return m if m > 0 else __one()
=======
                return _filter(
                    numpy.random.normal(
                        row[phenomenon]["mean"],
                        row[phenomenon]["std"]))
>>>>>>> f7c27040

            return numpy.array([__one() for _ in range(size)])

        return pandas\
            .concat([
                self._get_sample_parameters(index_values, size).assign(
<<<<<<< HEAD
                    **{get_label(self.phenomenon): sample(row)})
=======
                    **{get_label(self.phenomenon): _sample(row)})
>>>>>>> f7c27040
                for index_values, row in self.dataframe.iterrows()])\
            .set_index(self.parameters_list)

    def SampleType(cls):
        """
        A class that provides samples for the measurement of this
        `Measurement`'s phenomenon.
        """
        return type(
            "{}SampleMeasurement".format(
                cls.__name__\
                   .strip("Measurement")\
                   .strip("_measurement")),
            (SampleMeasurement,),
            {"phenomenon": cls.phenomenon,
             "parameters": cls.parameters})

    def summary(self):
        """
        A statistical summary of the data in this measurement.
        """
        return self.dataframe


def summary_statistic(
        measurement_sample,
        parameter_columns=[],
        measurement_columns=[]):
    """
    Summarize a data-frame that contains observations on multiple samples.

    Type of the returned data-frame depends on the type of
    'measurement_columns'. Thus this method can accommodate more than one
    parameter columns in the measurement to be summarized, as well as it can
    summarize more than one measurement columns.
    """
    aggregators = ["size", "mean", "std"]
    if measurement_sample.shape[0] == 0:
        return pandas.DataFrame([], columns=aggregators)
    if not parameter_columns:
        return\
            measurement_sample\
            .groupby(level=measurement_sample.index.names)\
            .agg(aggregators)
    summary=\
        measurement_sample\
        .groupby(parameter_columns)\
        .agg(aggregators)
    measurement_columns =\
        measurement_columns if measurement_columns\
        else summary.columns.levels[0]

    return\
        summary[measurement_columns[0]] if len(measurement_columns) == 1\
        else summary[measurement_columns]

def _check_sample(dataframe, variables):
    """
    Check that dataframe represents a sample measurement.
    """
    raise NotImplementedError

def _check_summary(dataframe, variables):
    """
    Check that dataframe represents a summary measurement.
    """
    raise NotImplementedError

def get_samples(dataframe, number=20):
    """
    Create a dataframe corresponding to samples generated from a 
    dataframe.

    Arguments
    --------------
    dataframe: Either a dataframe containing samples, or a summary.
    """
    measurement = Measurement.load(dataframe)
    return dataframe\
        if isinstance(measurement, SampleMeasurement) else\
           measurement.samples(number)

def get_summary(dataframe):
    """
    Create a dataframe corresponding to a statistical summary measurement.

    Arguments
    --------------
    dataframe: Either a dataframe containing samples, or a summary.
    """
    measurement = Measurement.load(dataframe)
    return dataframe\
        if isinstance(measurement, SummaryMeasurement) else\
           measurement.summary()

<<<<<<< HEAD


=======
>>>>>>> f7c27040
def Summary(MeasurementClass):
    """
    SummaryMeasurement subclass from measurement class.
    """
    return MeasurementClass.SummaryType()

def concat(data, loader=lambda dataframe: dataframe):
    """
    Concat dataframes passed in iterable data.
    Each dataframe in data must be case as the required type.

    Arguments
    ---------------
    `as_type`: SampleMeasurement or SummaryMeasurement
    """
    if isinstance(data, Mapping):
        return pandas.concat([
            loader(dataframe)\
            .reset_index()\
            .assign(dataset=dataset)\
            .set_index(dataframe.index.names + ["dataset"])
            for dataset, dataframe in data.items()])
    if isinstance(data, Iterable) and not isinstance(data, str):
        return pandas.concat([
            loader(dataframe) for dataframe in data])
    return loader(data)

def concat_as_samples(data, nsamples=20):
    """
    Concat as sample measurements.
    """
    return concat(data, loader=lambda d: get_samples(d, number=nsamples))

def concat_as_summaries(data):
    """
    Concat as summary dataframes.
    """
    return concat(data, loader=get_summary)

<|MERGE_RESOLUTION|>--- conflicted
+++ resolved
@@ -1,7 +1,4 @@
-<<<<<<< HEAD
-=======
 from collections.abc import Mapping, Iterable
->>>>>>> f7c27040
 from collections import OrderedDict
 import numpy
 import pandas
@@ -216,15 +213,9 @@
         assert "std" in data_value[phenomenon].columns.values
 
         super().check_validity(cls, data_value)
-<<<<<<< HEAD
 
         return True
 
-=======
-
-        return True
-
->>>>>>> f7c27040
     @classmethod
     def check(cls, data_value):
         """
@@ -363,28 +354,17 @@
             """
             def __one():
                 phenomenon = get_label(self.phenomenon)
-<<<<<<< HEAD
-                m = numpy.random.normal(
-                    row[phenomenon]["mean"],
-                    row[phenomenon]["std"])
-                return m if m > 0 else __one()
-=======
                 return _filter(
                     numpy.random.normal(
                         row[phenomenon]["mean"],
                         row[phenomenon]["std"]))
->>>>>>> f7c27040
 
             return numpy.array([__one() for _ in range(size)])
 
         return pandas\
             .concat([
                 self._get_sample_parameters(index_values, size).assign(
-<<<<<<< HEAD
-                    **{get_label(self.phenomenon): sample(row)})
-=======
                     **{get_label(self.phenomenon): _sample(row)})
->>>>>>> f7c27040
                 for index_values, row in self.dataframe.iterrows()])\
             .set_index(self.parameters_list)
 
@@ -480,11 +460,6 @@
         if isinstance(measurement, SummaryMeasurement) else\
            measurement.summary()
 
-<<<<<<< HEAD
-
-
-=======
->>>>>>> f7c27040
 def Summary(MeasurementClass):
     """
     SummaryMeasurement subclass from measurement class.
